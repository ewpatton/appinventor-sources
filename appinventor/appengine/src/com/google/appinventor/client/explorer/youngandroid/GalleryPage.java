// -*- mode: java; c-basic-offset: 2; -*-
// Copyright 2009-2011 Google, All Rights reserved
// Copyright 2011-2012 MIT, All rights reserved
// Released under the MIT License https://raw.github.com/mit-cml/app-inventor/master/mitlicense.txt

package com.google.appinventor.client.explorer.youngandroid;

import com.google.appinventor.client.Ode;

import static com.google.appinventor.client.Ode.MESSAGES;
import com.google.appinventor.client.explorer.project.Project;

import com.google.appinventor.client.output.OdeLog;
import com.google.appinventor.shared.rpc.ServerLayout;
import com.google.appinventor.shared.rpc.UploadResponse;
import com.google.appinventor.shared.rpc.project.GalleryApp;
import com.google.appinventor.shared.rpc.project.GalleryComment;
import com.google.appinventor.client.ErrorReporter;
import com.google.appinventor.client.GalleryClient;
import com.google.appinventor.client.GalleryGuiFactory;
import com.google.appinventor.client.GalleryRequestListener;
import com.google.appinventor.client.OdeAsyncCallback;

import com.google.gwt.cell.client.EditTextCell;
import com.google.gwt.core.client.GWT;
import com.google.gwt.dom.client.InputElement;
import com.google.gwt.event.dom.client.ClickEvent;
import com.google.gwt.event.dom.client.ClickHandler;
import com.google.gwt.event.dom.client.ChangeEvent;
import com.google.gwt.event.dom.client.ChangeHandler;
import com.google.gwt.i18n.client.DateTimeFormat;
import com.google.gwt.user.cellview.client.CellList;
import com.google.gwt.user.client.ui.Button;
import com.google.gwt.user.client.ui.Composite;
import com.google.gwt.user.client.ui.FileUpload;
import com.google.gwt.user.client.ui.FlowPanel;
import com.google.gwt.user.client.ui.FocusPanel;
import com.google.gwt.user.client.ui.HTML;
import com.google.gwt.user.client.ui.Image;
import com.google.gwt.user.client.ui.Label;
import com.google.gwt.user.client.ui.Panel;
import com.google.gwt.user.client.ui.TextArea;
import com.google.gwt.user.client.ui.VerticalPanel;
import com.google.gwt.user.client.Window;

import java.util.Arrays;
import java.util.Date;
import java.util.List;

import com.google.appinventor.client.utils.Uploader;
import com.google.appinventor.client.wizards.NewProjectWizard.NewProjectCommand;
import com.google.appinventor.shared.rpc.project.UserProject;

/**
 * The gallery list shows apps from the gallery in a table.
 *
 * <p> The project name and date created will be shown in the table.
 *
 * @author wolberd@google.com (Dave Wolber)
 */
public class GalleryPage extends Composite implements GalleryRequestListener {
  
  GalleryClient gallery = new GalleryClient(this);
  GalleryGuiFactory galleryGF = new GalleryGuiFactory();
  GalleryApp app = null;
  String projectName = null;
  Project project;

  private final FlowPanel galleryGUI;
  private final FlowPanel appSingle;
  private final FlowPanel appsByAuthor;
  private final FlowPanel appsByTags;
  private final FlowPanel appDetails;
  private final FlowPanel appHeader;
  private final FlowPanel appInfo;
  private final FlowPanel appAction;
  private final FlowPanel appMeta;
  private final FlowPanel appDates;
  private final FlowPanel appDescription;
  private final FlowPanel appComments;
  private final FlowPanel appCommentsList;
  private String tagSelected;

  public static final int VIEWAPP = 0;
  public static final int NEWAPP = 1;
  public static final int UPDATEAPP = 2;  
  private int editStatus;

  /* Publish & edit state components */
  private Image image;
  private FileUpload upload;
  private FlowPanel imageUploadBoxInner;
  private Label creation;
  private Label update;
  private CellList<String> titleCellList;
  private CellList<String> descCellList;
  
  

  public GalleryPage() {
    // Initialize UI
    VerticalPanel panel = new VerticalPanel();
    panel.setWidth("100%");    
    galleryGUI = new FlowPanel();
    appSingle = new FlowPanel();
    appDetails = new FlowPanel();
    appHeader = new FlowPanel();
    appInfo = new FlowPanel();
    appAction = new FlowPanel();
    appMeta = new FlowPanel();
    appDates = new FlowPanel();
    appDescription = new FlowPanel();
    appComments = new FlowPanel();
    appCommentsList = new FlowPanel();
    appsByAuthor = new FlowPanel();
    appsByTags = new FlowPanel();
    tagSelected = "";
    creation = new Label();
    update = new Label();
  }
  
  /**
   * Creates a new GalleryPage
   */
  public GalleryPage(final GalleryApp app, final int editStatus) {

    this.app = app;
    this.editStatus = editStatus;

    // Initialize UI
    VerticalPanel panel = new VerticalPanel();
    panel.setWidth("100%");    
    galleryGUI = new FlowPanel();
    appSingle = new FlowPanel();
    appDetails = new FlowPanel();
    appHeader = new FlowPanel();
    appInfo = new FlowPanel();
    appAction = new FlowPanel();
    appMeta = new FlowPanel();
    appDates = new FlowPanel();
    appDescription = new FlowPanel();
    appComments = new FlowPanel();
    appCommentsList = new FlowPanel();

    appsByAuthor = new FlowPanel();
    appsByTags = new FlowPanel();
    tagSelected = "";
    
    creation = new Label();
    update = new Label();

    // App header - image
    appHeader.addStyleName("app-header");
    
    // If we're editing, add input form for image
    if (newOrUpdateApp()) {
      FlowPanel imageUploadBox = new FlowPanel();
      imageUploadBox.addStyleName("app-image-uploadbox");
      imageUploadBox.addStyleName("gallery-editbox");
      imageUploadBoxInner = new FlowPanel();
      
      if (editStatus == UPDATEAPP) {
        updateAppImage(app.getCloudImageURL(), imageUploadBoxInner);  
      } else {
        Label imageUploadPrompt = new Label("Upload your project image!");
        imageUploadPrompt.addStyleName("app-image-uploadprompt");
        imageUploadPrompt.addStyleName("gallery-editprompt");
        imageUploadBoxInner.add(imageUploadPrompt);        
      }
      upload = new FileUpload();
      upload.addStyleName("app-image-upload");
      // Set the correct handler for servlet side capture
      upload.setName(ServerLayout.UPLOAD_FILE_FORM_ELEMENT);
      imageUploadBoxInner.add(upload);
      
      imageUploadBox.add(imageUploadBoxInner);
      
      FocusPanel wrapper = new FocusPanel();
      wrapper.add(imageUploadBox);
      wrapper.addClickHandler(new ClickHandler() {
        @Override
        public void onClick(ClickEvent event) {
          // The correct way to trigger click event on FileUpload
          upload.getElement().<InputElement>cast().click(); 
        }
      });
      appHeader.add(wrapper);
      
    } else  { // we are just viewing this page 
      image = new Image();
      // Vincent note: some strange cache issue preventing newest from showing up
      image.setUrl(app.getCloudImageURL());
      image.addStyleName("app-image");
      appHeader.add(image);      
    }

    // App header - action button
    appHeader.add(appAction);

    if (!newOrUpdateApp()) {
      Button openAppButton = new Button("Try this app");    
      openAppButton.addClickHandler(new ClickHandler() {
        // Open up source file if clicked the action button
        public void onClick(ClickEvent event) {
          //gallery.loadSourceFile(app.getProjectName(),app.getSourceURL());
          gallery.loadSourceFile(app);
        }
      });
      openAppButton.addStyleName("app-action");
      appAction.add(openAppButton);
    } else {
    
      Button publishButton = null;
      if (editStatus == NEWAPP) {
        publishButton = new Button("Publish");
      } else {
        publishButton = new Button("Update");
      }

      publishButton.addClickHandler(new ClickHandler() {
        @Override
        public void onClick(ClickEvent event) {
              
          // Callback for when the server returns us the apps
          final Ode ode = Ode.getInstance();
          final OdeAsyncCallback<Long> callback = new OdeAsyncCallback<Long>(
            // failure message
            MESSAGES.galleryError()) {
            @Override
            // 2. When publish call returns
            public void onSuccess(Long galleryId) {
              // the server has returned us something
              updateAppDates();

              if (editStatus == NEWAPP) {
                final OdeAsyncCallback<Void> projectCallback = new OdeAsyncCallback<Void>(
                  // failure message
                  MESSAGES.galleryError()) {
                    @Override
                    //4. When setGalleryId call returns, which we don't need to do anything
                    public void onSuccess(Void result) {
                    }
                };
                // 3. Set galleryId of the project once it's published
                ode.getProjectService().setGalleryId(app.getProjectId(), 
                    galleryId, projectCallback);
                app.setGalleryAppId(galleryId);
              } 
              
              // 4. Process the app image upload
              String uploadFilename = upload.getFilename();
              if (!uploadFilename.isEmpty()) {
                // Grab and validify the filename
                final String filename = makeValidFilename(uploadFilename);

                // Forge the request URL for gallery servlet
                String uploadUrl = GWT.getModuleBaseURL() + 
                    ServerLayout.GALLERY_SERVLET + "/" + String.valueOf(app.getGalleryAppId()) + "/"
                    + filename;
                Uploader.getInstance().upload(upload, uploadUrl,
                    new OdeAsyncCallback<UploadResponse>(MESSAGES.fileUploadError()) {
                  @Override
                  public void onSuccess(UploadResponse uploadResponse) {
                    switch (uploadResponse.getStatus()) {
                    case SUCCESS:
                      // Update the app image preview after a success upload
                      imageUploadBoxInner.clear();
                      updateAppImage(app.getCloudImageURL(), imageUploadBoxInner);  
                      ErrorReporter.hide();
                      break;
                    case FILE_TOO_LARGE:
                      // The user can resolve the problem by
                      // uploading a smaller file.
                      ErrorReporter.reportInfo(MESSAGES.fileTooLargeError());
                      break;
                    default:
                      ErrorReporter.reportError(MESSAGES.fileUploadError());
                      break;
                    }
                  }
                });
                
              } else {
                Window.alert(MESSAGES.noFileSelected());
              }
            }
          };
        // Prepare the title and description from user inputs
        app.setTitle(sanitizeEditedValue(titleCellList));
        app.setDescription(sanitizeEditedValue(descCellList));

        // ok, this is below the call back, but of course it is done first 
        if (editStatus == NEWAPP) {
          ode.getGalleryService().publishApp(app.getProjectId(), 
              app.getTitle(), app.getProjectName(), app.getDescription(), 
              callback);
        } else {
          ode.getGalleryService().updateApp(app.getGalleryAppId(), app.getProjectId(), 
              app.getTitle(), app.getProjectName(), app.getDescription(), 
              callback);
        }
        }
      });    
      publishButton.addStyleName("app-action");
      appAction.add(publishButton);    
    }
    
    // App details - header title
    if (newOrUpdateApp()) {
      // GUI for editable title container
      FlowPanel titleBox = new FlowPanel();
      titleBox.addStyleName("app-titlebox");
      titleBox.addStyleName("gallery-editbox");
      
      // Create an editable text cell to render values
      EditTextCell titlePrompt = new EditTextCell();
      // Create a cell list that uses this cell
      titleCellList = new CellList<String>(titlePrompt);
      
      // Forge the temporary prefilled title, place it in cell list
      String t = app.getTitle();
      List<String> titleList = Arrays.asList(t);
      titleCellList.setRowData(0, titleList);
      titleCellList.addStyleName("app-titleprompt");
      titleCellList.addStyleName("gallery-editprompt");
      titleBox.add(titleCellList);
      appInfo.add(titleBox);
      // Event handler for editing
    } else {
      Label title = new Label(app.getTitle());
      appInfo.add(title);
      title.addStyleName("app-title");   
    }
    
    Label devName = new Label("By " + app.getDeveloperName());
    appInfo.add(devName);
    devName.addStyleName("app-subtitle");
    
    // App details - meta
    appInfo.add(appMeta);
    appMeta.addStyleName("app-meta");
    
    // Images for meta data
    Image numViews = new Image();
    numViews.setUrl("http://i.imgur.com/jyTeyCJ.png");
    Image numDownloads = new Image();
    numDownloads.setUrl("http://i.imgur.com/j6IPJX0.png");
    Image numLikes = new Image();
    numLikes.setUrl("http://i.imgur.com/N6Lpeo2.png");
    Image numComments = new Image();
    numComments.setUrl("http://i.imgur.com/GGt7H4c.png");
    
    // Add meta data
    appMeta.add(numViews);
    appMeta.add(new Label(Integer.toString(app.getViews())));
    appMeta.add(numDownloads);
    appMeta.add(new Label(Integer.toString(app.getDownloads())));
    appMeta.add(numLikes);
    appMeta.add(new Label(Integer.toString(app.getLikes())));
    appMeta.add(numComments);
    appMeta.add(new Label(Integer.toString(app.getComments())));

    // Add app dates
    appInfo.add(appDates);
    if (editStatus == NEWAPP) {
      creation.setText("This app is not created in the Gallery yet.");
      update.setText("This app is not updated in the Gallery yet.");
    } else {
      updateAppDates();
    }
    appDates.add(creation);
    appDates.add(update);
    appDates.addStyleName("app-dates");

    // App details - description
    if (newOrUpdateApp()) {
      FlowPanel descBox = new FlowPanel();
      descBox.addStyleName("app-descbox");
      descBox.addStyleName("gallery-editbox");

      // Create an editable text cell to render values
      EditTextCell descPrompt = new EditTextCell();
      // Create a cell list that uses this cell
      descCellList = new CellList<String>(descPrompt);
      // Forge the temporary prefilled description, place it in cell list
      String t = "Please describe your project here! \r\r " +
      		"Tell us what your project is about in a few sentences.";
      if (app.getDescription().length() > 1) {
        t = app.getDescription();
      } else {
        t = "Please describe your project here! \r\r Tell us what your project is about in a few sentences.";
      }
      List<String> descList = Arrays.asList(t);
      descCellList.setRowData(0, descList);
      
      descCellList.addStyleName("app-descprompt");
      descCellList.addStyleName("gallery-editprompt");
      descBox.add(descCellList);
      appInfo.add(descBox);
    } else {
      appInfo.add(appDescription);
      Label description = new Label(app.getDescription());
      appDescription.add(description);
      appDescription.addStyleName("app-description");    
    }

    

    appInfo.addStyleName("app-info-container");

    FlowPanel appClear = new FlowPanel();
    appClear.addStyleName("clearfix");
    appClear.add(appHeader);
    appClear.add(appInfo);
    appDetails.add(appClear);
    
    HTML divider = new HTML("<div class='section-divider'></div>");
    appDetails.add(divider);
    
    // App details - comments
    appDetails.add(appComments);
    Label commentsHeader = new Label("Comments and Reviews");
    commentsHeader.addStyleName("app-comments-header");
    appComments.add(commentsHeader);
    final TextArea commentTextArea = new TextArea();
    commentTextArea.addStyleName("app-comments-textarea");
    appComments.add(commentTextArea);
    Button commentSubmit = new Button("Submit my comment");
    commentSubmit.addStyleName("app-comments-submit");
    commentSubmit.addClickHandler(new ClickHandler() {
      @Override
      public void onClick(ClickEvent event) {
        final OdeAsyncCallback<Long> commentPublishCallback = new OdeAsyncCallback<Long>(
            // failure message
            MESSAGES.galleryError()) {
              @Override
              public void onSuccess(Long date) {
                OdeLog.log("###### PUBLISHED COMMENT #########");
              }
          };
        Ode.getInstance().getGalleryService().publishComment(app.getGalleryAppId(), 
            commentTextArea.getText(), commentPublishCallback);
        
      }
    });
    appComments.add(commentSubmit);
    

    // Add list of comments
<<<<<<< HEAD
<<<<<<< HEAD
    gallery.GetComments(app.getGalleryAppId(), 0, 100);
=======
    gallery.GetComments(String.valueOf(app.getGalleryAppId()), 0, 100);
>>>>>>> b285d69c3dae95ecfdf105ee6cb9352e2731514e
=======
    gallery.GetComments(String.valueOf(app.getGalleryAppId()), 0, 100);
>>>>>>> b285d69c
    appComments.add(appCommentsList);
    appCommentsList.addStyleName("app-comments");
 
    // Add sidebar stuff, only in public state
    if (!newOrUpdateApp()) {
      
      gallery.GetAppsByDeveloper(0, 5, app.getDeveloperId());      
      // By default, load the first tag's apps
    
    }

    // Add everything to top-level containers
    appSingle.add(appDetails);
    appDetails.addStyleName("gallery-container");
    appDetails.addStyleName("gallery-app-details");
    if (!newOrUpdateApp()) {
    
      appSingle.add(appsByAuthor);
    //  appSingle.add(appsByTags);   
       
    }
    galleryGUI.add(appSingle);
    appSingle.addStyleName("gallery-app-single");
    panel.add(galleryGUI);
    galleryGUI.addStyleName("gallery");
    initWidget(panel);
  }


  /**
   * Loads the proper tab GUI with gallery's app data.
   *
   * @param apps: list of returned gallery apps from callback.
   * 
   * @param requestId: determines the specific type of app data.
   */
  private void refreshApps(List<GalleryApp> apps, int requestId) {
    switch (requestId) {
      case GalleryClient.REQUEST_BYDEVELOPER: 
        galleryGF.generateSidebar(apps, appsByAuthor, "By this developer", false); 
        break;
      case GalleryClient.REQUEST_BYTAG: 
        String tagTitle = "Tagged with " + tagSelected;
        galleryGF.generateSidebar(apps, appsByTags, tagTitle, true); 
        break;
    } 
  }
  
  @Override
  public void onAppListRequestCompleted(List<GalleryApp> apps, int requestId)   {
    if (apps != null)
      refreshApps(apps, requestId);
    else
      Window.alert("apps was null");
  }
  
  
  @Override
  public void onCommentsRequestCompleted(List<GalleryComment> comments) {
      galleryGF.generateAppPageComments(comments, appCommentsList);
      if (comments == null) 
        Window.alert("comment list was null");    	
  }
  
  @Override
  public void onSourceLoadCompleted(UserProject projectInfo) {
      final NewProjectCommand onSuccessCommand = new NewProjectCommand() {
          @Override
          public void execute(Project project) {
               Ode.getInstance().openYoungAndroidProjectInDesigner(project);
          }
       };
       // Update project explorer -- i.e., display in project view
       final Ode ode = Ode.getInstance();
       if (projectInfo == null) {
         Window.alert("Unable to create project from Gallery source"); 
       }
       else {
         Project project = ode.getProjectManager().addProject(projectInfo);
         if (onSuccessCommand != null) {
           onSuccessCommand.execute(project);
         }
       }
  	
  }
  
  /*
   * Helper method providing easier way to grab value from GWT's CellList,
   * it also sanitizes the input in the process.
   */
  private String sanitizeEditedValue(CellList l) {
    String text = l.getRowElement(0).getString();
    int greaterThanCount = text.length() - text.replace(">", "").length();
    int lessThanCount = text.length() - text.replace("<", "").length();
    if (text.length() < 1) {
      OdeLog.log("Sorry, your input is too short");
    } else if (lessThanCount > 2 | greaterThanCount > 2) {
      OdeLog.log("Sorry, contains illegal characters");
    } else {
      // Valid state, grab text value
      text = text.substring(text.indexOf('>') + 1, text.indexOf('<', 2));
      // OdeLog.log(text);
    }
    return text;
  }
  

  private String makeValidFilename(String uploadFilename) {
    // Strip leading path off filename.
    // We need to support both Unix ('/') and Windows ('\\') separators.
    String filename = uploadFilename.substring(
        Math.max(uploadFilename.lastIndexOf('/'), uploadFilename.lastIndexOf('\\')) + 1);
    // We need to strip out whitespace from the filename.
    filename = filename.replaceAll("\\s", "");
    return filename;
  }

  private boolean newOrUpdateApp() {
    if ((editStatus==NEWAPP) || (editStatus==UPDATEAPP))
      return true;
    else
      return false;
  }
  
  /**
   * Helper method to update the app image
   * @param url  The URL of the image to show
   * @param container  The container that image widget resides
   */
  private void updateAppImage(String url, Panel container) {
    image = new Image();
    image.setUrl(url);
    image.addStyleName("app-image");
    container.add(image);   
  }
  
  private void updateAppDates() {
    Date creationDate = new Date(app.getCreationDate());
    Date updateDate = new Date(app.getUpdateDate());
    DateTimeFormat dateFormat = DateTimeFormat.getFormat("yyyy/MM/dd hh:mm:ss a");
    creation.setText("Created on " + dateFormat.format(creationDate));
    update.setText("Updated on " + dateFormat.format(updateDate));
  }
 
}	<|MERGE_RESOLUTION|>--- conflicted
+++ resolved
@@ -447,15 +447,7 @@
     
 
     // Add list of comments
-<<<<<<< HEAD
-<<<<<<< HEAD
     gallery.GetComments(app.getGalleryAppId(), 0, 100);
-=======
-    gallery.GetComments(String.valueOf(app.getGalleryAppId()), 0, 100);
->>>>>>> b285d69c3dae95ecfdf105ee6cb9352e2731514e
-=======
-    gallery.GetComments(String.valueOf(app.getGalleryAppId()), 0, 100);
->>>>>>> b285d69c
     appComments.add(appCommentsList);
     appCommentsList.addStyleName("app-comments");
  
