--- conflicted
+++ resolved
@@ -20,27 +20,7 @@
 import java.util.List;
 
 import static com.google.appinventor.client.Ode.MESSAGES;
-<<<<<<< HEAD
 
-//import com.google.appengine.tools.cloudstorage.GcsFileOptions;
-//import com.google.appengine.tools.cloudstorage.GcsFilename;
-//import com.google.appengine.tools.cloudstorage.GcsInputChannel;
-//import com.google.appengine.tools.cloudstorage.GcsOutputChannel;
-//import com.google.appengine.tools.cloudstorage.GcsService;
-//import com.google.appengine.tools.cloudstorage.GcsServiceFactory;
-//import com.google.appengine.tools.cloudstorage.RetryParams;
-//import com.google.appengine.tools.development.testing.LocalBlobstoreServiceTestConfig;
-//import com.google.appengine.tools.development.testing.LocalDatastoreServiceTestConfig;
-//import com.google.appengine.tools.development.testing.LocalServiceTestHelper;
-//import java.io.IOException;
-//import java.io.ObjectInputStream;
-//import java.io.ObjectOutputStream;
-//import java.nio.ByteBuffer;
-//import java.nio.channels.Channels;
-//import java.util.Arrays;
-//import java.util.HashMap;
-//import java.util.Map;
-=======
 /*
 import com.google.appengine.tools.cloudstorage.GcsFileOptions;
 import com.google.appengine.tools.cloudstorage.GcsFilename;
@@ -62,7 +42,6 @@
 import java.util.Arrays;
 import java.util.HashMap;
 import java.util.Map;
->>>>>>> d5257a8f
 
 
 /**
@@ -87,13 +66,10 @@
     addButton(new ToolbarItem(WIDGET_NAME_DELETE, MESSAGES.deleteProjectButton(),
         new DeleteAction()));
 
-<<<<<<< HEAD
 //    addButton(new ToolbarItem("Test", "Test Cloud Storage",
 //        new CloudAction()));
 
     updateButtons();
-  }
-
 //  private static class CloudAction implements Command {
 //    @Override
 //    public void execute() {
@@ -101,12 +77,6 @@
 //          gcsService.createOrReplace(fileName, GcsFileOptions.getDefaultInstance());
 //    }
 //  }
-
-=======
-  //  addButton(new ToolbarItem("Test", "Test Cloud Storage",
-    //    new CloudAction()));
-
-    updateButtons();
   }
 /*
   private static class CloudAction implements Command {
@@ -117,7 +87,7 @@
     }
   }
 */
->>>>>>> d5257a8f
+
   private static class NewAction implements Command {
     @Override
     public void execute() {
