--- conflicted
+++ resolved
@@ -118,8 +118,6 @@
 
   }
 
-<<<<<<< HEAD
-
   public void GetComments(long appId,int start,int count) {
     final Ode ode = Ode.getInstance();
     final OdeAsyncCallback<List<GalleryComment>> galleryCallback = new OdeAsyncCallback<List<GalleryComment>>(	      
@@ -132,11 +130,8 @@
       }
     };
     ode.getGalleryService().getComments(appId,galleryCallback);
-=======
-  public void GetComments(String appId, int start, int count) {
-   
->>>>>>> b285d69c
-  }
+    
+    
   public void Publish(GalleryApp app) {
     // TODO Auto-generated method stub
   }
