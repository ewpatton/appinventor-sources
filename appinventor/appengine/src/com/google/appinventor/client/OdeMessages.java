--- conflicted
+++ resolved
@@ -70,7 +70,6 @@
   @Description("Header for date modified column of project table.")
   String projectDateModifiedHeader();
 
-<<<<<<< HEAD
   @DefaultMessage("Text")
   @Description("Header for text column of report table.")
   String reportTextHeader();
@@ -85,8 +84,6 @@
   @Description("Label of the button for save as")
   String saveAsButton();
 
-=======
->>>>>>> 3e4a54f5
   @DefaultMessage("Checkpoint ...")
   @Description("Label of the button for checkpoint")
   String checkpointButton();
@@ -1526,8 +1523,6 @@
   @Description("Reset all connections.")
   String resetConnections();
 
-<<<<<<< HEAD
-=======
   @DefaultMessage("Hard Reset")
   @Description("Hard Reset the Emulator.")
   String hardResetConnections();
@@ -1538,5 +1533,4 @@
   @Description("Compilation error, with error message.")
   String unableToCompile(String errorMesssage);
 
->>>>>>> 3e4a54f5
 }