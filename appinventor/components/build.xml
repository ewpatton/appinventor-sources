<?xml version="1.0"?>

<!-- ======================================================================
     Copyright 2011 Google Inc.  All Rights Reserved.

     App Inventor component libraries
     ====================================================================== -->

<project name="components" default="all">
  <description>
    App Inventor component libraries
  </description>

  <target name="all"
          depends="CommonConstants,AndroidRuntime,
                   JsonComponentDescription,XmlComponentDescription,
                   ComponentList">
  </target>

  <target name="tests"
          depends="CommonTests,AndroidRuntimeTests">
  </target>

  <!-- =====================================================================
       Import common directory, task, and target definitions.
       ===================================================================== -->
  <import file="../build-common.xml" />

  <!-- =====================================================================
       Define base package path.
       ===================================================================== -->
  <property name="components.pkg" value="com/google/appinventor/components" />

  <!-- =====================================================================
       CommonConstants: library of constants used across App Inventor
       ===================================================================== -->
  <target name="CommonConstants"
          description="Generate library of constants used across App Inventor"
          depends="init">
    <property name="CommonConstants-class.dir" location="${class.dir}/CommonConstants" />
    <mkdir dir="${CommonConstants-class.dir}" />

    <ai.javac destdir="${CommonConstants-class.dir}">
      <include name="${components.pkg}/common/*.java" />
      <exclude name="${components.pkg}/common/HtmlEntities.java" />
    </ai.javac>

    <jar destfile="${public.build.dir}/CommonConstants.jar">
      <fileset dir="${CommonConstants-class.dir}"/>
    </jar>

    <jar destfile="${public.build.dir}/CommonConstants-gwt.jar">
      <fileset dir="${CommonConstants-class.dir}"/>
      <!-- Source files needed for GWT compilation: -->
      <fileset dir="${src.dir}">
        <include name="${components.pkg}/common/*.java" />
        <exclude name="${components.pkg}/common/HtmlEntities.java" />
        <include name="${components.pkg}/CommonConstants.gwt.xml" />
      </fileset>
    </jar>
  </target>

  <!-- =====================================================================
       HtmlEntities: library containing utility class for working with
           HTML entities.
       ===================================================================== -->
  <target name="HtmlEntities"
          description="Generate library containing utility class for working with HTML entities"
          depends="init">
    <property name="HtmlEntities-class.dir" location="${class.dir}/HtmlEntities" />
    <mkdir dir="${HtmlEntities-class.dir}" />

    <ai.javac destdir="${HtmlEntities-class.dir}">
      <include name="${components.pkg}/common/HtmlEntities.java" />
    </ai.javac>

    <jar destfile="${local.build.dir}/HtmlEntities.jar">
      <fileset dir="${HtmlEntities-class.dir}"/>
    </jar>
  </target>

  <!-- =====================================================================
       CommonTests: build and run the common tests and generate the output results
       ===================================================================== -->

  <path id="libsForCommonTests.path">
    <pathelement location="${local.build.dir}/HtmlEntities.jar" />
    <pathelement location="${lib.dir}/junit/junit-4.8.2.jar" />
  </path>

  <path id="CommonTests.path">
    <path refid="libsForCommonTests.path"/>
    <pathelement location="${local.build.dir}/CommonTests.jar" />
  </path>

  <target name="CommonTests"
          depends="HtmlEntities"
          description="build and run the test suite" >
    <ai.dojunit aij-testingtarget="CommonTests"
                aij-dir="${components.pkg}/common" >
    </ai.dojunit>
  </target>

  <!-- =====================================================================
       AndroidRuntime: library providing runtime support for components
       ===================================================================== -->
  <target name="AndroidRuntime"
          description="Generate runtime library implementing components"
          depends="CommonConstants,HtmlEntities">
    <property name="AndroidRuntime-class.dir" location="${class.dir}/AndroidRuntime" />
    <mkdir dir="${AndroidRuntime-class.dir}" />

    <ai.javac destdir="${AndroidRuntime-class.dir}">
      <include name="${components.pkg}/annotations/*.java" />
      <include name="${components.pkg}/runtime/**/*.java" />
      <classpath>
        <pathelement location="${local.build.dir}/HtmlEntities.jar" />
        <pathelement location="${public.build.dir}/CommonConstants.jar" />
        <pathelement location="${build.dir}/common/CommonVersion.jar" />
        <pathelement location="${lib.dir}/android/2.2/android.jar" />
        <pathelement location="${lib.dir}/kawa/kawa-1.11-modified.jar" />
        <pathelement location="${lib.dir}/bugsense/bugsense3.1.jar" />
        <pathelement location="${lib.dir}/twitter/twitter4j-core-android-2.2.6.jar" />
        <pathelement location="${lib.dir}/fusiontables/fusiontables.jar" />
        <pathelement location="${lib.dir}/oauth/google-api-client-1.10.3-beta.jar" />
        <pathelement location="${lib.dir}/oauth/google-api-client-android2-1.10.3-beta.jar" />
        <pathelement location="${lib.dir}/oauth/google-http-client-1.10.3-beta.jar" />
        <pathelement location="${lib.dir}/oauth/google-http-client-android2-1.10.3-beta.jar" />
        <pathelement location="${lib.dir}/oauth/google-http-client-android3-1.10.3-beta.jar" />
        <pathelement location="${lib.dir}/oauth/google-oauth-client-1.10.1-beta.jar" />
        <pathelement location="${lib.dir}/guava/guava-11.0.1.jar" />
      </classpath>
    </ai.javac>

    <jar basedir="${AndroidRuntime-class.dir}"
         destfile="${public.build.dir}/AndroidRuntime.jar">
      <zipfileset src="${local.build.dir}/HtmlEntities.jar"/>
      <zipfileset src="${public.build.dir}/CommonConstants.jar"/>
      <zipfileset src="${build.dir}/common/CommonVersion.jar" />
    </jar>
  </target>

  <!-- =====================================================================
       AndroidRuntimeTests: build and run the AndroidRuntime tests and generate the output results
       ===================================================================== -->

  <path id="libsForAndroidRuntimeTests.path">
    <pathelement location="${public.build.dir}/AndroidRuntime.jar" />
    <pathelement location="${public.build.dir}/CommonConstants.jar" />
    <pathelement location="${lib.dir}/json/json.jar" />
    <pathelement location="${lib.dir}/junit/junit-4.8.2.jar" />
    <pathelement location="${lib.dir}/junit4/tl4j-junit4-1.1.3.jar" />
    <pathelement location="${lib.dir}/kawa/kawa-1.11-modified.jar" />
    <pathelement location="${lib.dir}/bugsense/bugsense3.1.jar" />
    <pathelement location="${lib.dir}/powermock/cglib-nodep-2.2.jar" />
    <pathelement location="${lib.dir}/powermock/easymock-3.0.jar" />
    <pathelement location="${lib.dir}/powermock/javassist-3.15.0-GA.jar" />
    <pathelement location="${lib.dir}/powermock/objenesis-1.2.jar" />
    <pathelement location="${lib.dir}/powermock/powermock-easymock-1.4.10-full.jar" />
    <!-- android.jar must go last on the classpath list
         so that its junit (or other) stubs don't override the real ones -->
    <pathelement location="${lib.dir}/android/2.2/android.jar" />
  </path>

  <path id="AndroidRuntimeTests.path">
    <path refid="libsForAndroidRuntimeTests.path"/>
    <pathelement location="${local.build.dir}/AndroidRuntimeTests.jar" />
  </path>

  <target name="AndroidRuntimeTests"
          depends="AndroidRuntime"
          description="build and run the test suite" >
    <ai.dojunit aij-testingtarget="AndroidRuntimeTests"
                aij-dir="${components.pkg}/runtime" >
    </ai.dojunit>
  </target>

  <!-- =====================================================================
       Define task ai.apt for running the annotation processor.

       This is based on the "javac" task instead of the "apt" task because
       the apt task does not offer any useful additional tags. We don't use
       the "ai.javac" task here because it does dependancy checking that is
       not appropriate for annotation processing.
       ===================================================================== -->
  <macrodef name="ai.apt">
    <attribute name="apt-classdir" />
    <attribute name="apt-processor" />
    <attribute name="apt-target" />
    <sequential>
      <mkdir dir="@{apt-classdir}" />
      <!-- Look at all source files to determine whether the target is up-to-date. This will catch
      changes to the Java files in the annotations, common, runtime, and scripts packages and .txt
      files in scripts/templates. -->
      <uptodate property="target.uptodate" targetfile="@{apt-target}">
        <srcfiles dir="${src.dir}" includes="${components.pkg}/**/*"/>
      </uptodate>
      <!-- We need to delete all the classes before running javac below. Otherwise, javac will only
      process the Java files whose classes are not up-to-date and we'll end up with only a subset
      of the results. For example, if only Label.java was modified, our annotation processor code
      will only be executed for Label.java and we'll only have results for Label.java. -->
      <delete>
        <fileset dir="@{apt-classdir}">
          <include name="**/*" unless="target.uptodate"/>
        </fileset>
      </delete>
      <javac destdir="@{apt-classdir}"
             sourcepath=""
             srcdir="${src.dir}"
             includeantruntime="false">
        <include name="${components.pkg}/runtime/*.java" />
        <classpath>
          <pathelement location="${public.build.dir}/AndroidRuntime.jar" />
          <pathelement location="${local.build.dir}/HtmlEntities.jar" />
          <pathelement location="${public.build.dir}/CommonConstants.jar" />
          <pathelement location="${lib.dir}/android/2.2/android.jar" />
          <pathelement location="${lib.dir}/guava/guava-11.0.1.jar" />
          <pathelement location="${lib.dir}/kawa/kawa-1.11-modified.jar" />
          <pathelement location="${lib.dir}/bugsense/bugsense3.1.jar" />
          <pathelement location="${lib.dir}/twitter/twitter4j-core-android-2.2.6.jar" />
          <pathelement location="${lib.dir}/fusiontables/fusiontables.jar" />
          <pathelement location="${lib.dir}/oauth/google-api-client-1.10.3-beta.jar" />
          <pathelement location="${lib.dir}/oauth/google-api-client-android2-1.10.3-beta.jar" />
          <pathelement location="${lib.dir}/oauth/google-http-client-1.10.3-beta.jar" />
          <pathelement location="${lib.dir}/oauth/google-http-client-android2-1.10.3-beta.jar" />
          <pathelement location="${lib.dir}/oauth/google-http-client-android3-1.10.3-beta.jar" />
          <pathelement location="${lib.dir}/oauth/google-oauth-client-1.10.1-beta.jar" />
          <pathelement location="${lib.dir}/guava/guava-11.0.1.jar" />
        </classpath>
        <compilerarg line="-processorpath ${local.build.dir}/AnnotationProcessors.jar"/>
        <compilerarg line="-processor @{apt-processor}" />
      </javac>
    </sequential>
  </macrodef>

  <!-- =====================================================================
       ComponentProcessingLib: common library for annotation processors that
                               run over the components.
       ===================================================================== -->
  <target name="ComponentProcessingLib"
          description="Generate library for component annotation processors"
          depends="CommonConstants">
    <property name="ComponentProcessingLib-class.dir"
              location="${class.dir}/ComponentProcessingLib" />
    <mkdir dir="${ComponentProcessingLib-class.dir}" />

    <ai.javac destdir="${ComponentProcessingLib-class.dir}">
      <include name="${components.pkg}/scripts/ComponentProcessor.java" />
      <include name="${components.pkg}/annotations/*.java" />
      <classpath>
        <pathelement location="${public.build.dir}/CommonConstants.jar" />
        <pathelement location="${lib.dir}/guava/guava-11.0.1.jar" />
      </classpath>
    </ai.javac>

    <jar basedir="${ComponentProcessingLib-class.dir}"
         destfile="${local.build.dir}/ComponentProcessingLib.jar" />
  </target>

  <!-- =====================================================================
       AnnotationProcessors: plugins for processing component annotations
       Note that AnnotationProcessors.jar, produced here, will contain all
       of its dependencies including guava. This makes it much easier to
       specify the -processorpath option in ai.apt.
       ===================================================================== -->
  <target name="AnnotationProcessors"
          description="Create plugins for annotation processing"
          depends="ComponentProcessingLib,CommonConstants,HtmlEntities">

    <property name="AnnotationProcessors-class.dir"
              location="${class.dir}/AnnotationProcessors" />
    <mkdir dir="${AnnotationProcessors-class.dir}" />

    <ai.javac destdir="${AnnotationProcessors-class.dir}">
      <include name="${components.pkg}/scripts/*.java" />
      <classpath>
        <pathelement location="${local.build.dir}/ComponentProcessingLib.jar"/>
        <pathelement location="${local.build.dir}/HtmlEntities.jar" />
        <pathelement location="${public.build.dir}/CommonConstants.jar" />
<<<<<<< HEAD
        <pathelement location="${build.dir}/common/CommonUtils.jar" />
        <pathelement location="${lib.dir}/guava/guava-11.0.1.jar" /> 
=======
        <pathelement location="${lib.dir}/guava/guava-11.0.1.jar" />
>>>>>>> 0025b7ef
      </classpath>
    </ai.javac>

    <copy todir="${AnnotationProcessors-class.dir}">
      <fileset dir="${src.dir}">
        <include name="${components.pkg}/scripts/templates/*" />
      </fileset>
    </copy>

    <jar basedir="${AnnotationProcessors-class.dir}"
         destfile="${local.build.dir}/AnnotationProcessors.jar" >
      <zipfileset src="${local.build.dir}/ComponentProcessingLib.jar"/>
      <zipfileset src="${local.build.dir}/HtmlEntities.jar"/>
      <zipfileset src="${public.build.dir}/CommonConstants.jar"/>
      <zipfileset src="${build.dir}/common/CommonUtils.jar" />
      <zipfileset src="${lib.dir}/guava/guava-11.0.1.jar" />
    </jar>

  </target>

  <!-- =====================================================================
       JsonComponentDescription: create simple_components.json.
       ===================================================================== -->
  <target name="JsonComponentDescription"
          description="Make simple_components.json."
          depends="AnnotationProcessors,AndroidRuntime,HtmlEntities,CommonConstants,common_CommonUtils">
    <property name="JsonComponentDescription-class.dir"
              location="${class.dir}/JsonComponentDescription" />
    <ai.apt apt-classdir="${JsonComponentDescription-class.dir}"
            apt-processor="com.google.appinventor.components.scripts.ComponentDescriptorGenerator"
            apt-target="${JsonComponentDescription-class.dir}/simple_components.json"/>

    <copy file="${JsonComponentDescription-class.dir}/simple_components.json"
          todir="${public.build.dir}"/>
  </target>

  <!-- =====================================================================
       XmlComponentDescription: create lang_def.xml for Blocks Editor.
       ===================================================================== -->
  <target name="XmlComponentDescription"
          description="Make ya_lang_def.xml file for Blocks Editor."
          depends="AnnotationProcessors,AndroidRuntime,HtmlEntities,CommonConstants">
    <property name="XmlComponentDescription-class.dir"
              location="${class.dir}/XmlComponentDescription" />
    <ai.apt apt-classdir="${XmlComponentDescription-class.dir}"
            apt-processor="com.google.appinventor.components.scripts.LangDefXmlGenerator"
            apt-target="${XmlComponentDescription-class.dir}/ya_lang_def.xml"/>

    <copy file="${XmlComponentDescription-class.dir}/ya_lang_def.xml"
          todir="${public.build.dir}"/>
  </target>

  <!-- =====================================================================
       ComponentList: create simple_components.txt,
                      simple_components_permissions.json,
                      and simple_components_libraries.json
       ===================================================================== -->
  <target name="ComponentList"
          description="Make simple_components.txt, simple_components_permissions.json, and simple_components_libraries.json."
          depends="AnnotationProcessors,AndroidRuntime,HtmlEntities,CommonConstants">
    <property name="ComponentList-class.dir" location="${class.dir}/ComponentList" />
    <mkdir dir="${ComponentList-class.dir}" />

    <ai.apt apt-classdir="${ComponentList-class.dir}"
            apt-processor="com.google.appinventor.components.scripts.ComponentListGenerator"
            apt-target="${ComponentList-class.dir}/simple_components.txt"/>

    <copy file="${ComponentList-class.dir}/simple_components.txt"
          todir="${public.build.dir}"/>
    <copy file="${ComponentList-class.dir}/simple_components_permissions.json"
          todir="${public.build.dir}"/>
    <copy file="${ComponentList-class.dir}/simple_components_libraries.json"
          todir="${public.build.dir}"/>
  </target>

  <!-- =====================================================================
       ComponentDocumentation: create component documentation from source
       ===================================================================== -->
  <target name="ComponentDocumentation"
          description="Make component documentation from source annotations."
          depends="AnnotationProcessors,AndroidRuntime,HtmlEntities,CommonConstants">
    <property name="ComponentDocumentation-class.dir"
              location="${class.dir}/ComponentDocumentation" />
    <mkdir dir="${ComponentDocumentation-class.dir}" />

    <ai.apt apt-classdir="${ComponentDocumentation-class.dir}"
            apt-processor="com.google.appinventor.components.scripts.DocumentationGenerator"
            apt-target="${ComponentDocumentation-class.dir}/component-doc.html"/>

    <copy file="${ComponentDocumentation-class.dir}/component-doc.html"
          todir="${public.build.dir}"/>
  </target>

</project><|MERGE_RESOLUTION|>--- conflicted
+++ resolved
@@ -277,12 +277,8 @@
         <pathelement location="${local.build.dir}/ComponentProcessingLib.jar"/>
         <pathelement location="${local.build.dir}/HtmlEntities.jar" />
         <pathelement location="${public.build.dir}/CommonConstants.jar" />
-<<<<<<< HEAD
         <pathelement location="${build.dir}/common/CommonUtils.jar" />
         <pathelement location="${lib.dir}/guava/guava-11.0.1.jar" /> 
-=======
-        <pathelement location="${lib.dir}/guava/guava-11.0.1.jar" />
->>>>>>> 0025b7ef
       </classpath>
     </ai.javac>
 
