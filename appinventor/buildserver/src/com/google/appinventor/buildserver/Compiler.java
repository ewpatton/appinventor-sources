// -*- mode: java; c-basic-offset: 2; -*-
// Copyright 2009-2011 Google, All Rights reserved
// Copyright 2011-2020 MIT, All rights reserved
// Released under the Apache License, Version 2.0
// http://www.apache.org/licenses/LICENSE-2.0

package com.google.appinventor.buildserver;

import com.android.ide.common.internal.AaptCruncher;
import com.android.ide.common.internal.PngCruncher;
import com.android.sdklib.build.ApkBuilder;
import com.google.appinventor.buildserver.util.AARLibraries;
import com.google.appinventor.buildserver.util.AARLibrary;
import com.google.appinventor.components.common.ComponentDescriptorConstants;
import com.google.appinventor.components.common.YaVersion;
import com.google.common.annotations.VisibleForTesting;
import com.google.common.base.Charsets;
import com.google.common.base.Strings;
import com.google.common.collect.Lists;
import com.google.common.collect.Sets;
import com.google.common.io.Files;
import com.google.common.io.Resources;
import java.awt.Graphics2D;
import java.awt.Image;
import java.awt.geom.Ellipse2D;
import java.awt.geom.RoundRectangle2D;
import java.awt.image.BufferedImage;
import java.io.BufferedReader;
import java.io.BufferedWriter;
import java.io.ByteArrayOutputStream;
import java.io.File;
import java.io.FileInputStream;
import java.io.FileNotFoundException;
import java.io.FileOutputStream;
import java.io.FileReader;
import java.io.FileWriter;
import java.io.FilenameFilter;
import java.io.IOException;
import java.io.InputStreamReader;
import java.io.OutputStreamWriter;
import java.io.PrintStream;
import java.io.PrintWriter;
import java.io.Reader;
import java.io.Writer;
import java.util.ArrayList;
import java.util.Arrays;
import java.util.Collections;
import java.util.HashMap;
import java.util.HashSet;
import java.util.Iterator;
import java.util.List;
import java.util.Locale;
import java.util.Map;
import java.util.Set;
import java.util.TreeSet;
import java.util.concurrent.ConcurrentHashMap;
import java.util.concurrent.ConcurrentMap;
import java.util.logging.Level;
import java.util.logging.Logger;
import java.util.zip.ZipEntry;
import java.util.zip.ZipInputStream;
import javax.imageio.ImageIO;
import org.codehaus.jettison.json.JSONArray;
import org.codehaus.jettison.json.JSONException;
import org.codehaus.jettison.json.JSONObject;
import org.codehaus.jettison.json.JSONTokener;

/**
 * Main entry point for the YAIL compiler.
 *
 * <p>Supplies entry points for building Young Android projects.
 *
 * @author markf@google.com (Mark Friedman)
 * @author lizlooney@google.com (Liz Looney)
 *
 * [Will 2016/9/20, Refactored {@link #writeAndroidManifest(File)} to
 *   accomodate the new annotations for adding <activity> and <receiver>
 *   elements.]
 */
public final class Compiler {
  /**
   * reading guide:
   * Comp == Component, comp == component, COMP == COMPONENT
   * Ext == External, ext == external, EXT == EXTERNAL
   */

  public static int currentProgress = 10;

  // Kawa and DX processes can use a lot of memory. We only launch one Kawa or DX process at a time.
  private static final Object SYNC_KAWA_OR_DX = new Object();

  private static final String SLASH = File.separator;
  private static final String COLON = File.pathSeparator;
  private static final String ZIPSLASH = "/";

  public static final String RUNTIME_FILES_DIR = "/" + "files" + "/";


  // Native library directory names
  private static final String LIBS_DIR_NAME = "libs";
  private static final String ARMEABI_DIR_NAME = "armeabi";
  private static final String ARMEABI_V7A_DIR_NAME = "armeabi-v7a";
  private static final String ARM64_V8A_DIR_NAME = "arm64-v8a";
  private static final String X86_64_DIR_NAME = "x86_64";

  private static final String ASSET_DIR_NAME = "assets";
  private static final String EXT_COMPS_DIR_NAME = "external_comps";

  private static final String DEFAULT_APP_NAME = "";
  private static final String DEFAULT_ICON = RUNTIME_FILES_DIR + "ya.png";
  private static final String DEFAULT_VERSION_CODE = "1";
  private static final String DEFAULT_VERSION_NAME = "1.0";
  private static final String DEFAULT_MIN_SDK = "7";
  private static final String DEFAULT_THEME = "AppTheme.Light.DarkActionBar";

  /*
   * Resource paths to yail runtime, runtime library files and sdk tools.
   * To get the real file paths, call getResource() with one of these constants.
   */
  private static final String ACRA_RUNTIME =
      RUNTIME_FILES_DIR + "acra-4.4.0.jar";
  private static final String ANDROID_RUNTIME =
      RUNTIME_FILES_DIR + "android.jar";
  private static final String[] SUPPORT_JARS;
  private static final String[] SUPPORT_AARS;
  private static final String COMP_BUILD_INFO =
      RUNTIME_FILES_DIR + "simple_components_build_info.json";
  private static final String DX_JAR =
      RUNTIME_FILES_DIR + "dx.jar";
  private static final String KAWA_RUNTIME =
      RUNTIME_FILES_DIR + "kawa.jar";
  private static final String SIMPLE_ANDROID_RUNTIME_JAR =
      RUNTIME_FILES_DIR + "AndroidRuntime.jar";
  private static final String APKSIGNER_JAR =
      RUNTIME_FILES_DIR + "apksigner.jar";

  private static final Set<String> CRITICAL_JARS =
      new HashSet<>(Arrays.asList(
          RUNTIME_FILES_DIR + "appcompat-v7.jar",
          RUNTIME_FILES_DIR + "common.jar",
          RUNTIME_FILES_DIR + "lifecycle-common.jar",
          RUNTIME_FILES_DIR + "support-compat.jar"
      ));

  private static final String LINUX_AAPT_TOOL =
      "/tools/linux/aapt";
  private static final String LINUX_ZIPALIGN_TOOL =
      "/tools/linux/zipalign";
  private static final String MAC_AAPT_TOOL =
      "/tools/mac/aapt";
  private static final String MAC_ZIPALIGN_TOOL =
      "/tools/mac/zipalign";
  private static final String WINDOWS_AAPT_TOOL =
      "/tools/windows/aapt";
  private static final String WINDOWS_PTHEAD_DLL =
      "/tools/windows/libwinpthread-1.dll";
  private static final String WINDOWS_ZIPALIGN_TOOL =
      "/tools/windows/zipalign";

  @VisibleForTesting
  static final String YAIL_RUNTIME = RUNTIME_FILES_DIR + "runtime.scm";

  private final ConcurrentMap<String, Set<String>> assetsNeeded =
      new ConcurrentHashMap<String, Set<String>>();
  private final ConcurrentMap<String, Set<String>> activitiesNeeded =
      new ConcurrentHashMap<String, Set<String>>();
  private final ConcurrentMap<String, Set<String>> broadcastReceiversNeeded =
      new ConcurrentHashMap<String, Set<String>>();
  private final ConcurrentMap<String, Set<String>> libsNeeded =
      new ConcurrentHashMap<String, Set<String>>();
  private final ConcurrentMap<String, Set<String>> nativeLibsNeeded =
      new ConcurrentHashMap<String, Set<String>>();
  private final ConcurrentMap<String, Set<String>> permissionsNeeded =
      new ConcurrentHashMap<String, Set<String>>();
  private final ConcurrentMap<String, Set<String>> minSdksNeeded =
      new ConcurrentHashMap<String, Set<String>>();
  private final Set<String> uniqueLibsNeeded = Sets.newHashSet();
  private final ConcurrentMap<String, Map<String, Map<String, Set<String>>>> conditionals =
      new ConcurrentHashMap<>();
  /**
   * Maps component type names to a set of blocks used in the project from the
   * named component. For example, Hello Purr might produce:
   *
   * <code>
   *   {
   *     "Button": {"Click", "Image", "Text"},
   *     "Screen": {"Title"},
   *     "Sound": {"Play", "Source", "Vibrate"}
   *   }
   * </code>
   */
  private final Map<String, Set<String>> compBlocks;

  /**
   * Set of exploded AAR libraries.
   */
  private AARLibraries explodedAarLibs;

  /**
   * File where the compiled R resources are written.
   */
  private File appRJava;

  /**
   * The file containing the text version of the R resources map.
   */
  private File appRTxt;

  /**
   * Directory where the merged resource XML files are placed.
   */
  private File mergedResDir;

  // TODO(Will): Remove the following Set once the deprecated
  //             @SimpleBroadcastReceiver annotation is removed. It should
  //             should remain for the time being because otherwise we'll break
  //             extensions currently using @SimpleBroadcastReceiver.
  private final ConcurrentMap<String, Set<String>> componentBroadcastReceiver =
      new ConcurrentHashMap<String, Set<String>>();

  /**
   * Map used to hold the names and paths of resources that we've written out
   * as temp files.
   * Don't use this map directly. Please call getResource() with one of the
   * constants above to get the (temp file) path to a resource.
   */
  private static final ConcurrentMap<String, File> resources =
      new ConcurrentHashMap<String, File>();

  // TODO(user,lizlooney): i18n here and in lines below that call String.format(...)
  private static final String COMPILATION_ERROR =
      "Error: Your build failed due to an error when compiling %s.\n";
  private static final String ERROR_IN_STAGE =
      "Error: Your build failed due to an error in the %s stage, " +
      "not because of an error in your program.\n";
  private static final String ICON_ERROR =
      "Error: Your build failed because %s cannot be used as the application icon.\n";
  private static final String NO_USER_CODE_ERROR =
      "Error: No user code exists.\n";

  static {
    List<String> aars = new ArrayList<>();
    List<String> jars = new ArrayList<>();
    try (BufferedReader in = new BufferedReader(new InputStreamReader(Compiler.class.getResourceAsStream(RUNTIME_FILES_DIR + "aars.txt")))) {
      String line;
      while ((line = in.readLine()) != null) {
        if (!line.isEmpty()) {
          aars.add(line);
        } else {
          break;
        }
      }
    } catch (IOException e) {
      System.err.println("Fatal error on startup reading aars.txt");
      e.printStackTrace();
      System.exit(1);
    }
    SUPPORT_AARS = aars.toArray(new String[0]);
    try (BufferedReader in = new  BufferedReader(new InputStreamReader(Compiler.class.getResourceAsStream(RUNTIME_FILES_DIR + "jars.txt")))) {
      String line;
      while ((line = in.readLine()) != null) {
        if (!line.isEmpty()) {
          jars.add(RUNTIME_FILES_DIR + line);
        } else {
          break;
        }
      }
    } catch (IOException e) {
      System.err.println("Fatal error on startup reading jars.txt");
      e.printStackTrace();
      System.exit(1);
    }
    SUPPORT_JARS = jars.toArray(new String[0]);
  }

  private final int childProcessRamMb;  // Maximum ram that can be used by a child processes, in MB.
  private final boolean isForCompanion;
  private final boolean isForEmulator;
  private final boolean includeDangerousPermissions;
  private final Project project;
  private final PrintStream out;
  private final PrintStream err;
  private final PrintStream userErrors;

  private File libsDir; // The directory that will contain any native libraries for packaging
  private String dexCacheDir;
<<<<<<< HEAD
  private boolean hasSecondDex = false; // True if classes2.dex should be added to the APK
  private boolean debug = false;
=======
>>>>>>> 36db0c4b

  private JSONArray simpleCompsBuildInfo;
  private JSONArray extCompsBuildInfo;
  private Set<String> simpleCompTypes;  // types needed by the project
  private Set<String> extCompTypes; // types needed by the project

  /**
   * A list of the dex files created by {@link #runMultidex}.
   */
  private List<File> dexFiles = new ArrayList<>();

  /**
   * Mapping from type name to path in project to minimize tests against the file system.
   */
  private Map<String, String> extTypePathCache = new HashMap<String, String>();

  private static final Logger LOG = Logger.getLogger(Compiler.class.getName());

  private BuildServer.ProgressReporter reporter; // Used to report progress of the build

  /*
   * Generate the set of Android permissions needed by this project.
   */
  @VisibleForTesting
  void generatePermissions() {
    try {
      loadJsonInfo(permissionsNeeded, ComponentDescriptorConstants.PERMISSIONS_TARGET);
      if (project != null) {    // Only do this if we have a project (testing doesn't provide one :-( ).
        LOG.log(Level.INFO, "usesLocation = " + project.getUsesLocation());
        if (project.getUsesLocation().equals("True")) { // Add location permissions if any WebViewer requests it
          Set<String> locationPermissions = Sets.newHashSet(); // via a Property.
          // See ProjectEditor.recordLocationSettings()
          locationPermissions.add("android.permission.ACCESS_FINE_LOCATION");
          locationPermissions.add("android.permission.ACCESS_COARSE_LOCATION");
          locationPermissions.add("android.permission.ACCESS_MOCK_LOCATION");
          permissionsNeeded.put("com.google.appinventor.components.runtime.WebViewer", locationPermissions);
        }
      }
    } catch (IOException e) {
      // This is fatal.
      e.printStackTrace();
      userErrors.print(String.format(ERROR_IN_STAGE, "Permissions"));
    } catch (JSONException e) {
      // This is fatal, but shouldn't actually ever happen.
      e.printStackTrace();
      userErrors.print(String.format(ERROR_IN_STAGE, "Permissions"));
    }

    mergeConditionals(conditionals.get(ComponentDescriptorConstants.PERMISSIONS_TARGET), permissionsNeeded);

    int n = 0;
    for (String type : permissionsNeeded.keySet()) {
      n += permissionsNeeded.get(type).size();
    }

    System.out.println("Permissions needed, n = " + n);
  }

  /**
   * Merge the given {@code values} into the set at {@code key} in {@code map}.
   * If {@code key} is not set, then its value is treated as the empty set and
   * the key is set to a copy of {@code values}. {@code values} can be unmodifiable.
   * @param map A mapping of strings to sets of strings, representing component
   *            types to, e.g., permissions
   * @param key The key to evaluate, e.g., "Texting"
   * @param values The values associated with the key that need to be merged, e.g.,
   *               {"android.permission.SEND_SMS"}
   */
  private void setOrMerge(Map<String, Set<String>> map, String key, Set<String> values) {
    if (map.containsKey(key)) {
      map.get(key).addAll(values);
    } else {
      map.put(key, new HashSet<>(values));
    }
  }

  /**
   * Merge the conditionals from the given conditional map into the existing
   * map of required infos.
   * @param conditionalMap A map of component type names to maps of blocks to
   *                       sets of values (e.g., permission names)
   * @param infoMap A map of component type names to sets of values (e.g.,
   *                permission names)
   */
  private void mergeConditionals(Map<String, Map<String, Set<String>>> conditionalMap,
                                 Map<String, Set<String>> infoMap) {
    if (conditionalMap != null) {
      if (isForCompanion) {
        // For the companion, we take all of the conditionals
        for (Map.Entry<String, Map<String, Set<String>>> entry : conditionalMap.entrySet()) {
          for (Set<String> items : entry.getValue().values()) {
            setOrMerge(infoMap, entry.getKey(), items);
          }
        }
        // If necessary, we can remove permissions at this point (e.g., Texting, PhoneCall)
      } else {
        // We walk the set of components and the blocks used in the project. If
        // any <component, block> combination is in the set of conditionals,
        // then we merge the associated set of values into the existing set. If
        // no existing set exists, we create one.
        for (Map.Entry<String, Set<String>> entry : compBlocks.entrySet()) {
          if (conditionalMap.containsKey(entry.getKey())) {
            Map<String, Set<String>> blockPermsMap = conditionalMap.get(entry.getKey());
            for (String blockName : entry.getValue()) {
              Set<String> blockPerms = blockPermsMap.get(blockName);
              if (blockPerms != null) {
                Set<String> typePerms = infoMap.get(entry.getKey());
                if (typePerms != null) {
                  typePerms.addAll(blockPerms);
                } else {
                  infoMap.put(entry.getKey(), new HashSet<>(blockPerms));
                }
              }
            }
          }
        }
      }
    }
  }

  // Just used for testing
  @VisibleForTesting
  Map<String,Set<String>> getPermissions() {
    return permissionsNeeded;
  }

  // Just used for testing
  @VisibleForTesting
  Map<String, Set<String>> getBroadcastReceivers() {
    return broadcastReceiversNeeded;
  }

  // Just used for testing
  @VisibleForTesting
  Map<String, Set<String>> getActivities() {
    return activitiesNeeded;
  }

  /*
   * Generate the set of Android libraries needed by this project.
   */
  @VisibleForTesting
  void generateLibNames() {
    try {
      loadJsonInfo(libsNeeded, ComponentDescriptorConstants.LIBRARIES_TARGET);
    } catch (IOException e) {
      // This is fatal.
      e.printStackTrace();
      userErrors.print(String.format(ERROR_IN_STAGE, "Libraries"));
    } catch (JSONException e) {
      // This is fatal, but shouldn't actually ever happen.
      e.printStackTrace();
      userErrors.print(String.format(ERROR_IN_STAGE, "Libraries"));
    }

    int n = 0;
    for (String type : libsNeeded.keySet()) {
      n += libsNeeded.get(type).size();
    }

    System.out.println("Libraries needed, n = " + n);
  }

  /*
   * Generate the set of conditionally included libraries needed by this project.
   */
  @VisibleForTesting
  void generateNativeLibNames() {
    if (isForEmulator) {  // no libraries for emulator
      return;
    }
    try {
      loadJsonInfo(nativeLibsNeeded, ComponentDescriptorConstants.NATIVE_TARGET);
    } catch (IOException e) {
      // This is fatal.
      e.printStackTrace();
      userErrors.print(String.format(ERROR_IN_STAGE, "Native Libraries"));
    } catch (JSONException e) {
      // This is fatal, but shouldn't actually ever happen.
      e.printStackTrace();
      userErrors.print(String.format(ERROR_IN_STAGE, "Native Libraries"));
    }

    int n = 0;
    for (String type : nativeLibsNeeded.keySet()) {
      n += nativeLibsNeeded.get(type).size();
    }

    System.out.println("Native Libraries needed, n = " + n);
  }

  /*
   * Generate the set of conditionally included assets needed by this project.
   */
  @VisibleForTesting
  void generateAssets() {
    try {
      loadJsonInfo(assetsNeeded, ComponentDescriptorConstants.ASSETS_TARGET);
    } catch (IOException e) {
      // This is fatal.
      e.printStackTrace();
      userErrors.print(String.format(ERROR_IN_STAGE, "Assets"));
    } catch (JSONException e) {
      // This is fatal, but shouldn't actually ever happen.
      e.printStackTrace();
      userErrors.print(String.format(ERROR_IN_STAGE, "Assets"));
    }

    int n = 0;
    for (String type : assetsNeeded.keySet()) {
      n += assetsNeeded.get(type).size();
    }

    System.out.println("Component assets needed, n = " + n);
  }

  /*
   * Generate the set of conditionally included activities needed by this project.
   */
  @VisibleForTesting
  void generateActivities() {
    try {
      loadJsonInfo(activitiesNeeded, ComponentDescriptorConstants.ACTIVITIES_TARGET);
    } catch (IOException e) {
      // This is fatal.
      e.printStackTrace();
      userErrors.print(String.format(ERROR_IN_STAGE, "Activities"));
    } catch (JSONException e) {
      // This is fatal, but shouldn't actually ever happen.
      e.printStackTrace();
      userErrors.print(String.format(ERROR_IN_STAGE, "Activities"));
    }

    int n = 0;
    for (String type : activitiesNeeded.keySet()) {
      n += activitiesNeeded.get(type).size();
    }

    System.out.println("Component activities needed, n = " + n);
  }

  /*
   * Generate a set of conditionally included broadcast receivers needed by this project.
   */
  @VisibleForTesting
  void generateBroadcastReceivers() {
    try {
      loadJsonInfo(broadcastReceiversNeeded, ComponentDescriptorConstants.BROADCAST_RECEIVERS_TARGET);
    }
    catch (IOException e) {
      // This is fatal.
      e.printStackTrace();
      userErrors.print(String.format(ERROR_IN_STAGE, "BroadcastReceivers"));
    } catch (JSONException e) {
      // This is fatal, but shouldn't actually ever happen.
      e.printStackTrace();
      userErrors.print(String.format(ERROR_IN_STAGE, "BroadcastReceivers"));
    }

    mergeConditionals(conditionals.get(ComponentDescriptorConstants.BROADCAST_RECEIVERS_TARGET), broadcastReceiversNeeded);
  }

  /*
   * TODO(Will): Remove this method once the deprecated @SimpleBroadcastReceiver
   *             annotation is removed. This should remain for the time being so
   *             that we don't break extensions currently using the
   *             @SimpleBroadcastReceiver annotation.
   */
  @VisibleForTesting
  void generateBroadcastReceiver() {
    try {
      loadJsonInfo(componentBroadcastReceiver, ComponentDescriptorConstants.BROADCAST_RECEIVER_TARGET);
    }
    catch (IOException e) {
      // This is fatal.
      e.printStackTrace();
      userErrors.print(String.format(ERROR_IN_STAGE, "BroadcastReceiver"));
    } catch (JSONException e) {
      // This is fatal, but shouldn't actually ever happen.
      e.printStackTrace();
      userErrors.print(String.format(ERROR_IN_STAGE, "BroadcastReceiver"));
    }
  }

  private void generateMinSdks() {
    try {
      loadJsonInfo(minSdksNeeded, ComponentDescriptorConstants.ANDROIDMINSDK_TARGET);
    } catch (IOException|JSONException e) {
      // This is fatal.
      e.printStackTrace();
      userErrors.print(String.format(ERROR_IN_STAGE, "AndroidMinSDK"));
    }
  }

  // This patches around a bug in AAPT (and other placed in Android)
  // where an ampersand in the name string breaks AAPT.
  private String cleanName(String name) {
    return name.replace("&", "and");
  }

  private String cleanColor(String color, boolean makeOpaque) {
    String result = color;
    if (color.startsWith("&H") || color.startsWith("&h")) {
      result =  "#" + color.substring(2);
    }
    if (makeOpaque && result.length() == 9) {  // true for #AARRGGBB strings
      result = "#" + result.substring(3);  // remove any alpha value
    }
    return result;
  }

  /**
   * Write out a style definition customized with the given colors.
   *
   * @param out The writer the style will be written to.
   * @param name The name of the new style.
   * @param parent The parent style to inherit from.
   * @param sdk The SDK version that the theme overlays
   * @throws IOException if the writer cannot be written to.
   */
  private static void writeTheme(Writer out, String name, String parent, int sdk) throws IOException {
    out.write("<style name=\"");
    out.write(name);
    out.write("\" parent=\"");
    out.write(parent);
    out.write("\">\n");
    out.write("<item name=\"colorPrimary\">@color/colorPrimary</item>\n");
    out.write("<item name=\"colorPrimaryDark\">@color/colorPrimaryDark</item>\n");
    out.write("<item name=\"colorAccent\">@color/colorAccent</item>\n");
    boolean holo = sdk >= 11 && sdk < 21;
    boolean needsClassicSwitch = false;
    if (!parent.equals("android:Theme")) {
      out.write("<item name=\"windowActionBar\">true</item>\n");
      out.write("<item name=\"android:windowActionBar\">true</item>\n");  // Honeycomb ActionBar
      if (parent.contains("Holo") || holo) {
        out.write("<item name=\"android:actionBarStyle\">@style/AIActionBar</item>\n");
        out.write("<item name=\"actionBarStyle\">@style/AIActionBar</item>\n");
      }
      // Handles theme for Notifier
      out.write("<item name=\"android:dialogTheme\">@style/AIDialog</item>\n");
      out.write("<item name=\"dialogTheme\">@style/AIDialog</item>\n");
      out.write("<item name=\"android:cacheColorHint\">#000</item>\n");  // Fixes crash in ListPickerActivity
    } else {
      out.write("<item name=\"switchStyle\">@style/ClassicSwitch</item>\n");
      needsClassicSwitch = true;
    }
    out.write("</style>\n");
    if (needsClassicSwitch) {
      out.write("<style name=\"ClassicSwitch\" parent=\"Widget.AppCompat.CompoundButton.Switch\">\n");
      if (sdk == 23) {
        out.write("<item name=\"android:background\">@drawable/abc_control_background_material</item>\n");
      } else {
        out.write("<item name=\"android:background\">@drawable/abc_item_background_holo_light</item>\n");
      }
      out.write("</style>\n");
    }
  }

  private static void writeActionBarStyle(Writer out, String name, String parent,
      boolean blackText) throws IOException {
    out.write("<style name=\"");
    out.write(name);
    out.write("\" parent=\"");
    out.write(parent);
    out.write("\">\n");
    out.write("<item name=\"android:background\">@color/colorPrimary</item>\n");
    out.write("<item name=\"android:titleTextStyle\">@style/AIActionBarTitle</item>\n");
    out.write("</style>\n");
    out.write("<style name=\"AIActionBarTitle\" parent=\"android:TextAppearance.Holo.Widget.ActionBar.Title\">\n");
    out.write("<item name=\"android:textColor\">" + (blackText ? "#000" : "#fff") + "</item>\n");
    out.write("</style>\n");
  }

  private static void writeDialogTheme(Writer out, String name, String parent) throws IOException {
    out.write("<style name=\"");
    out.write(name);
    out.write("\" parent=\"");
    out.write(parent);
    out.write("\">\n");
    out.write("<item name=\"colorPrimary\">@color/colorPrimary</item>\n");
    out.write("<item name=\"colorPrimaryDark\">@color/colorPrimaryDark</item>\n");
    out.write("<item name=\"colorAccent\">@color/colorAccent</item>\n");
    if (parent.contains("Holo")) {
      // workaround for weird window border effect
      out.write("<item name=\"android:windowBackground\">@android:color/transparent</item>\n");
      out.write("<item name=\"android:gravity\">center</item>\n");
      out.write("<item name=\"android:layout_gravity\">center</item>\n");
      out.write("<item name=\"android:textColor\">@color/colorPrimary</item>\n");
    }
    out.write("</style>\n");
  }

  /**
   * Create the default color and styling for the app.
   */
  private boolean createValuesXml(File valuesDir, String suffix) {
    String colorPrimary = project.getPrimaryColor() == null ? "#A5CF47" : project.getPrimaryColor();
    String colorPrimaryDark = project.getPrimaryColorDark() == null ? "#41521C" : project.getPrimaryColorDark();
    String colorAccent = project.getAccentColor() == null ? "#00728A" : project.getAccentColor();
    String theme = project.getTheme() == null ? "Classic" : project.getTheme();
    String actionbar = project.getActionBar();
    String parentTheme;
    boolean isClassicTheme = "Classic".equals(theme) || suffix.isEmpty();  // Default to classic theme prior to SDK 11
    boolean needsBlackTitleText = false;
    boolean holo = "-v11".equals(suffix) || "-v14".equals(suffix);
    if (isClassicTheme) {
      parentTheme = "android:Theme";
    } else {
      if (suffix.equals("-v11")) {  // AppCompat needs SDK 14, so we explicitly name Holo for SDK 11 through 13
        parentTheme = theme.replace("AppTheme", "android:Theme.Holo");
        needsBlackTitleText = theme.contains("Light") && !theme.contains("DarkActionBar");
        if (theme.contains("Light")) {
          parentTheme = "android:Theme.Holo.Light";
        }
      } else {
        parentTheme = theme.replace("AppTheme", "Theme.AppCompat");
      }
      if (!"true".equalsIgnoreCase(actionbar)) {
        if (parentTheme.endsWith("DarkActionBar")) {
          parentTheme = parentTheme.replace("DarkActionBar", "NoActionBar");
        } else {
          parentTheme += ".NoActionBar";
        }
      }
    }
    colorPrimary = cleanColor(colorPrimary, true);
    colorPrimaryDark = cleanColor(colorPrimaryDark, true);
    colorAccent = cleanColor(colorAccent, true);
    File colorsXml = new File(valuesDir, "colors" + suffix + ".xml");
    File stylesXml = new File(valuesDir, "styles" + suffix + ".xml");
    try {
      BufferedWriter out = new BufferedWriter(new OutputStreamWriter(new FileOutputStream(colorsXml), "UTF-8"));
      out.write("<?xml version=\"1.0\" encoding=\"utf-8\"?>\n");
      out.write("<resources>\n");
      out.write("<color name=\"colorPrimary\">");
      out.write(colorPrimary);
      out.write("</color>\n");
      out.write("<color name=\"colorPrimaryDark\">");
      out.write(colorPrimaryDark);
      out.write("</color>\n");
      out.write("<color name=\"colorAccent\">");
      out.write(colorAccent);
      out.write("</color>\n");
      out.write("</resources>\n");
      out.close();
      out = new BufferedWriter(new OutputStreamWriter(new FileOutputStream(stylesXml), "UTF-8"));
      out.write("<?xml version=\"1.0\" encoding=\"utf-8\"?>\n");
      out.write("<resources>\n");

      writeTheme(out, "AppTheme", parentTheme,
          suffix.isEmpty() ? 7 : Integer.parseInt(suffix.substring(2)));
      if (!isClassicTheme) {
        if (holo) {  // Handle Holo
          if (parentTheme.contains("Light")) {
            writeActionBarStyle(out, "AIActionBar", "android:Widget.Holo.Light.ActionBar", needsBlackTitleText);
          } else {
            writeActionBarStyle(out, "AIActionBar", "android:Widget.Holo.ActionBar", needsBlackTitleText);
          }
        }
        if (parentTheme.contains("Light")) {
          writeDialogTheme(out, "AIDialog", "Theme.AppCompat.Light.Dialog");
          writeDialogTheme(out, "AIAlertDialog", "Theme.AppCompat.Light.Dialog.Alert");
        } else {
          writeDialogTheme(out, "AIDialog", "Theme.AppCompat.Dialog");
          writeDialogTheme(out, "AIAlertDialog", "Theme.AppCompat.Dialog.Alert");
        }
      }

      out.write("<style name=\"TextAppearance.AppCompat.Button\">\n");
      out.write("<item name=\"textAllCaps\">false</item>\n");
      out.write("</style>\n");
      out.write("</resources>\n");
      out.close();
    } catch(IOException e) {
      return false;
    }
    return true;
  }

  private boolean createNetworkConfigXml(File configDir) {
    File networkConfig = new File(configDir, "network_security_config.xml");
    try (PrintWriter out = new PrintWriter(new OutputStreamWriter(new FileOutputStream(networkConfig)))) {
      out.println("<?xml version=\"1.0\" encoding=\"utf-8\"?>");
      out.println("<network-security-config>");
      out.println("<base-config cleartextTrafficPermitted=\"true\">");
      out.println("<trust-anchors>");
      out.println("<certificates src=\"system\"/>");
      out.println("</trust-anchors>");
      out.println("</base-config>");
      out.println("</network-security-config>");
    } catch(IOException e) {
      return false;
    }
    return true;
  }

  /*
   * Creates the provider_paths file which is used to setup a "Files" content
   * provider.
   */
  private boolean createProviderXml(File providerDir) {
    File paths = new File(providerDir, "provider_paths.xml");
    try {
      BufferedWriter out = new BufferedWriter(new OutputStreamWriter(new FileOutputStream(paths), "UTF-8"));
      out.write("<?xml version=\"1.0\" encoding=\"utf-8\"?>\n");
      out.write("<paths xmlns:android=\"http://schemas.android.com/apk/res/android\">\n");
      out.write("   <external-path name=\"external_files\" path=\".\"/>\n");
      out.write("</paths>\n");
      out.close();
    } catch (IOException e) {
      return false;
    }
    return true;
  }

  // Writes ic_launcher.xml to initialize adaptive icon
  private boolean writeICLauncher(File adaptiveIconFile, boolean isRound) {
    String mainClass = project.getMainClass();
    String packageName = Signatures.getPackageName(mainClass);
    try {
      BufferedWriter out = new BufferedWriter(new OutputStreamWriter(new FileOutputStream(adaptiveIconFile), "UTF-8"));
      out.write("<?xml version=\"1.0\" encoding=\"utf-8\"?>\n");
      out.write("<adaptive-icon " + "xmlns:android=\"http://schemas.android.com/apk/res/android\" " + ">\n");
      out.write("<background android:drawable=\"@color/ic_launcher_background\" />\n");
      out.write("<foreground android:drawable=\"@mipmap/ic_launcher_foreground\" />\n");
      out.write("</adaptive-icon>\n");
      out.close();
    } catch (IOException e) {
      e.printStackTrace();
      userErrors.print(String.format(ERROR_IN_STAGE, "ic launcher"));
      return false;
    }
    return true;
  }

  // Writes ic_launcher_background.xml to indicate background color of adaptive icon
  private boolean writeICLauncherBackground(File icBackgroundFile) {
    try {
      BufferedWriter out = new BufferedWriter(new OutputStreamWriter(new FileOutputStream(icBackgroundFile), "UTF-8"));
      out.write("<?xml version=\"1.0\" encoding=\"utf-8\"?>\n");
      out.write("<resources>\n");
      out.write("<color name=\"ic_launcher_background\">#ffffff</color>\n");
      out.write("</resources>\n");
      out.close();
    } catch (IOException e) {
      e.printStackTrace();
      userErrors.print(String.format(ERROR_IN_STAGE, "ic launcher background"));
      return false;
    }
    return true;
  }

  /*
   * Creates an AndroidManifest.xml file needed for the Android application.
   */
  private boolean writeAndroidManifest(File manifestFile) {
    // Create AndroidManifest.xml
    String mainClass = project.getMainClass();
    String packageName = Signatures.getPackageName(mainClass);
    String className = Signatures.getClassName(mainClass);
    String projectName = project.getProjectName();
    String vCode = (project.getVCode() == null) ? DEFAULT_VERSION_CODE : project.getVCode();
    String vName = (project.getVName() == null) ? DEFAULT_VERSION_NAME : cleanName(project.getVName());
    if (includeDangerousPermissions) {
      vName += "u";
    }
    String aName = (project.getAName() == null) ? DEFAULT_APP_NAME : cleanName(project.getAName());
    LOG.log(Level.INFO, "VCode: " + project.getVCode());
    LOG.log(Level.INFO, "VName: " + project.getVName());

    // TODO(user): Use com.google.common.xml.XmlWriter
    try {
      BufferedWriter out = new BufferedWriter(new OutputStreamWriter(new FileOutputStream(manifestFile), "UTF-8"));
      out.write("<?xml version=\"1.0\" encoding=\"utf-8\"?>\n");
      // TODO(markf) Allow users to set versionCode and versionName attributes.
      // See http://developer.android.com/guide/publishing/publishing.html for
      // more info.
      out.write("<manifest " +
          "xmlns:android=\"http://schemas.android.com/apk/res/android\" " +
          "package=\"" + packageName + "\" " +
          // TODO(markf): uncomment the following line when we're ready to enable publishing to the
          // Android Market.
          "android:versionCode=\"" + vCode +"\" " + "android:versionName=\"" + vName + "\" " +
          ">\n");

      // If we are building the Wireless Debugger (AppInventorDebugger) add the uses-feature tag which
      // is used by the Google Play store to determine which devices the app is available for. By adding
      // these lines we indicate that we use these features BUT THAT THEY ARE NOT REQUIRED so it is ok
      // to make the app available on devices that lack the feature. Without these lines the Play Store
      // makes a guess based on permissions and assumes that they are required features.
      if (isForCompanion) {
        out.write("  <uses-feature android:name=\"android.hardware.bluetooth\" android:required=\"false\" />\n");
        out.write("  <uses-feature android:name=\"android.hardware.location\" android:required=\"false\" />\n");
        out.write("  <uses-feature android:name=\"android.hardware.telephony\" android:required=\"false\" />\n");
        out.write("  <uses-feature android:name=\"android.hardware.location.network\" android:required=\"false\" />\n");
        out.write("  <uses-feature android:name=\"android.hardware.location.gps\" android:required=\"false\" />\n");
        out.write("  <uses-feature android:name=\"android.hardware.microphone\" android:required=\"false\" />\n");
        out.write("  <uses-feature android:name=\"android.hardware.touchscreen\" android:required=\"false\" />\n");
        out.write("  <uses-feature android:name=\"android.hardware.camera\" android:required=\"false\" />\n");
        out.write("  <uses-feature android:name=\"android.hardware.camera.autofocus\" android:required=\"false\" />\n");
        if (isForEmulator) {
          out.write("  <uses-feature android:name=\"android.hardware.wifi\" android:required=\"false\" />\n"); // We actually require wifi
        } else {
          out.write("  <uses-feature android:name=\"android.hardware.wifi\" />\n"); // We actually require wifi
        }
      }

      int minSdk = Integer.parseInt((project.getMinSdk() == null) ? DEFAULT_MIN_SDK : project.getMinSdk());
      if (!isForCompanion) {
        for (Set<String> minSdks : minSdksNeeded.values()) {
          for (String sdk : minSdks) {
            int sdkInt = Integer.parseInt(sdk);
            if (sdkInt > minSdk) {
              minSdk = sdkInt;
            }
          }
        }
      }

      // make permissions unique by putting them in one set
      Set<String> permissions = Sets.newHashSet();
      for (Set<String> compPermissions : permissionsNeeded.values()) {
        permissions.addAll(compPermissions);
      }

      // Remove Google's Forbidden Permissions
      // This code is crude because we had to do this on short notice
      // List of permissions taken from
      // https://support.google.com/googleplay/android-developer/answer/9047303#intended
      if (isForCompanion && !includeDangerousPermissions) {
        // Default SMS handler
        permissions.remove("android.permission.READ_SMS");
        permissions.remove("android.permission.RECEIVE_MMS");
        permissions.remove("android.permission.RECEIVE_SMS");
        permissions.remove("android.permission.RECEIVE_WAP_PUSH");
        permissions.remove("android.permission.SEND_SMS");
        permissions.remove("android.permission.WRITE_SMS");
        // Default Phone handler
        permissions.remove("android.permission.PROCESS_OUTGOING_CALLS");
        permissions.remove("android.permission.CALL_PHONE");
        permissions.remove("android.permission.READ_CALL_LOG");
        permissions.remove("android.permission.WRITE_CALL_LOG");
      }

      for (String permission : permissions) {
        out.write("  <uses-permission android:name=\"" + permission + "\" />\n");
      }

      if (isForCompanion) {      // This is so ACRA can do a logcat on phones older then Jelly Bean
        out.write("  <uses-permission android:name=\"android.permission.READ_LOGS\" />\n");
      }

      // TODO(markf): Change the minSdkVersion below if we ever require an SDK beyond 1.5.
      // The market will use the following to filter apps shown to devices that don't support
      // the specified SDK version.  We right now support building for minSDK 4.
      // We might also want to allow users to specify minSdk version or targetSDK version.
      out.write("  <uses-sdk android:minSdkVersion=\"" + minSdk + "\" android:targetSdkVersion=\"" +
          YaVersion.TARGET_SDK_VERSION + "\" />\n");

      out.write("  <application ");

      // TODO(markf): The preparing to publish doc at
      // http://developer.android.com/guide/publishing/preparing.html suggests removing the
      // 'debuggable=true' but I'm not sure that our users would want that while they're still
      // testing their packaged apps.  Maybe we should make that an option, somehow.
      // TODONE(jis): Turned off debuggable. No one really uses it and it represents a security
      // risk for App Inventor App end-users.
      out.write("android:debuggable=\"" + debug + "\" ");
      if (aName.equals("")) {
        out.write("android:label=\"" + projectName + "\" ");
      } else {
        out.write("android:label=\"" + aName + "\" ");
      }
      out.write("android:networkSecurityConfig=\"@xml/network_security_config\" ");
      out.write("android:icon=\"@mipmap/ic_launcher\" ");
      out.write("android:roundIcon=\"@mipmap/ic_launcher\" ");
      if (isForCompanion) {              // This is to hook into ACRA
        out.write("android:name=\"com.google.appinventor.components.runtime.ReplApplication\" ");
      } else {
        out.write("android:name=\"com.google.appinventor.components.runtime.multidex.MultiDexApplication\" ");
      }
      // Write theme info if we are not using the "Classic" theme (i.e., no theme)
      if (true) {
//      if (!"Classic".equalsIgnoreCase(project.getTheme())) {
        out.write("android:theme=\"@style/AppTheme\" ");
      }
      out.write(">\n");

      out.write("<uses-library android:name=\"org.apache.http.legacy\" android:required=\"false\" />");

      for (Project.SourceDescriptor source : project.getSources()) {
        String formClassName = source.getQualifiedName();
        // String screenName = formClassName.substring(formClassName.lastIndexOf('.') + 1);
        boolean isMain = formClassName.equals(mainClass);

        if (isMain) {
          // The main activity of the application.
          out.write("    <activity android:name=\"." + className + "\" ");
        } else {
          // A secondary activity of the application.
          out.write("    <activity android:name=\"" + formClassName + "\" ");
        }

        // This line is here for NearField and NFC.   It keeps the activity from
        // restarting every time NDEF_DISCOVERED is signaled.
        // TODO:  Check that this doesn't screw up other components.  Also, it might be
        // better to do this programmatically when the NearField component is created, rather
        // than here in the manifest.
        if (simpleCompTypes.contains("com.google.appinventor.components.runtime.NearField") &&
            !isForCompanion && isMain) {
          out.write("android:launchMode=\"singleTask\" ");
        } else if (isMain && isForCompanion) {
          out.write("android:launchMode=\"singleTop\" ");
        }

        out.write("android:windowSoftInputMode=\"stateHidden\" ");

        // The keyboard option prevents the app from stopping when a external (bluetooth)
        // keyboard is attached.
        out.write("android:configChanges=\"orientation|screenSize|keyboardHidden|keyboard|"
            + "screenLayout|smallestScreenSize\">\n");

        out.write("      <intent-filter>\n");
        out.write("        <action android:name=\"android.intent.action.MAIN\" />\n");
        if (isMain) {
          out.write("        <category android:name=\"android.intent.category.LAUNCHER\" />\n");
        }
        out.write("      </intent-filter>\n");

        if (simpleCompTypes.contains("com.google.appinventor.components.runtime.NearField") &&
            !isForCompanion && isMain) {
          //  make the form respond to NDEF_DISCOVERED
          //  this will trigger the form's onResume method
          //  For now, we're handling text/plain only,but we can add more and make the Nearfield
          // component check the type.
          out.write("      <intent-filter>\n");
          out.write("        <action android:name=\"android.nfc.action.NDEF_DISCOVERED\" />\n");
          out.write("        <category android:name=\"android.intent.category.DEFAULT\" />\n");
          out.write("        <data android:mimeType=\"text/plain\" />\n");
          out.write("      </intent-filter>\n");
        }
        out.write("    </activity>\n");

        // Companion display a splash screen... define it's activity here
        if (isMain && isForCompanion) {
          out.write("    <activity android:name=\"com.google.appinventor.components.runtime.SplashActivity\" android:screenOrientation=\"behind\" android:configChanges=\"keyboardHidden|orientation\">\n");
          out.write("      <intent-filter>\n");
          out.write("        <action android:name=\"android.intent.action.MAIN\" />\n");
          out.write("      </intent-filter>\n");
          out.write("    </activity>\n");
        }
      }

      // Collect any additional <application> subelements into a single set.
      Set<Map.Entry<String, Set<String>>> subelements = Sets.newHashSet();
      subelements.addAll(activitiesNeeded.entrySet());
      subelements.addAll(broadcastReceiversNeeded.entrySet());


      // If any component needs to register additional activities or
      // broadcast receivers, insert them into the manifest here.
      if (!subelements.isEmpty()) {
        for (Map.Entry<String, Set<String>> componentSubElSetPair : subelements) {
          Set<String> subelementSet = componentSubElSetPair.getValue();
          for (String subelement : subelementSet) {
            if (isForCompanion && !includeDangerousPermissions &&
                subelement.contains("android.provider.Telephony.SMS_RECEIVED")) {
              continue;
            }
            out.write(subelement);
          }
        }
      }

      // TODO(Will): Remove the following legacy code once the deprecated
      //             @SimpleBroadcastReceiver annotation is removed. It should
      //             should remain for the time being because otherwise we'll break
      //             extensions currently using @SimpleBroadcastReceiver.

      // Collect any legacy simple broadcast receivers
      Set<String> simpleBroadcastReceivers = Sets.newHashSet();
      for (String componentType : componentBroadcastReceiver.keySet()) {
        simpleBroadcastReceivers.addAll(componentBroadcastReceiver.get(componentType));
      }

      // The format for each legacy Broadcast Receiver in simpleBroadcastReceivers is
      // "className,Action1,Action2,..." where the class name is mandatory, and
      // actions are optional (and as many as needed).
      for (String broadcastReceiver : simpleBroadcastReceivers) {
        String[] brNameAndActions = broadcastReceiver.split(",");
        if (brNameAndActions.length == 0) continue;
        // Remove the SMS_RECEIVED broadcast receiver if we aren't including dangerous permissions
        if (isForCompanion && !includeDangerousPermissions) {
          boolean skip = false;
          for (String action : brNameAndActions) {
            if (action.equalsIgnoreCase("android.provider.Telephony.SMS_RECEIVED")) {
              skip = true;
              break;
            }
          }
          if (skip) continue;
        }
        out.write(
            "<receiver android:name=\"" + brNameAndActions[0] + "\" >\n");
        if (brNameAndActions.length > 1){
          out.write("  <intent-filter>\n");
          for (int i = 1; i < brNameAndActions.length; i++) {
            out.write("    <action android:name=\"" + brNameAndActions[i] + "\" />\n");
          }
          out.write("  </intent-filter>\n");
        }
        out.write("</receiver> \n");
      }

      // Add the FileProvider because in Sdk >=24 we cannot pass file:
      // URLs in intents (and in other contexts)

      out.write("      <provider\n");
      out.write("         android:name=\"android.support.v4.content.FileProvider\"\n");
      out.write("         android:authorities=\"" + packageName + ".provider\"\n");
      out.write("         android:exported=\"false\"\n");
      out.write("         android:grantUriPermissions=\"true\">\n");
      out.write("         <meta-data\n");
      out.write("            android:name=\"android.support.FILE_PROVIDER_PATHS\"\n");
      out.write("            android:resource=\"@xml/provider_paths\"/>\n");
      out.write("      </provider>\n");

      out.write("  </application>\n");
      out.write("</manifest>\n");
      out.close();
    } catch (IOException e) {
      e.printStackTrace();
      userErrors.print(String.format(ERROR_IN_STAGE, "manifest"));
      return false;
    }

    return true;
  }

  /**
   * Builds a YAIL project.
   *
   * @param project  project to build
   * @param compTypes component types used in the project
   * @param compBlocks component type mapped to blocks used in project
   * @param out  stdout stream for compiler messages
   * @param err  stderr stream for compiler messages
   * @param userErrors stream to write user-visible error messages
   * @param keystoreFilePath
   * @param childProcessRam   maximum RAM for child processes, in MBs.
   * @return  {@code true} if the compilation succeeds, {@code false} otherwise
   * @throws JSONException
   * @throws IOException
   */
  public static boolean compile(Project project, Set<String> compTypes, Map<String, Set<String>> compBlocks,
                                PrintStream out, PrintStream err, PrintStream userErrors,
                                boolean debug, boolean isForCompanion, boolean isForEmulator,
                                boolean includeDangerousPermissions, String keystoreFilePath,
                                int childProcessRam, String dexCacheDir, String outputFileName,
                                BuildServer.ProgressReporter reporter) throws IOException, JSONException {
    long start = System.currentTimeMillis();

    // Create a new compiler instance for the compilation
    Compiler compiler = new Compiler(project, compTypes, compBlocks, out, err, userErrors,
        isForCompanion, isForEmulator, includeDangerousPermissions, childProcessRam, dexCacheDir,
        reporter);
    compiler.debug = debug;

    compiler.generateAssets();
    compiler.generateActivities();
    compiler.generateBroadcastReceivers();
    compiler.generateLibNames();
    compiler.generateNativeLibNames();
    compiler.generatePermissions();
    compiler.generateMinSdks();

    // TODO(Will): Remove the following call once the deprecated
    //             @SimpleBroadcastReceiver annotation is removed. It should
    //             should remain for the time being because otherwise we'll break
    //             extensions currently using @SimpleBroadcastReceiver.
    compiler.generateBroadcastReceiver();

    // Create build directory.
    File buildDir = createDir(project.getBuildDirectory());

    // Prepare application icon.
    out.println("________Preparing application icon");
    File resDir = createDir(buildDir, "res");
    File drawableDir = createDir(resDir, "drawable");

    // Create mipmap directories
    File mipmapV26 = createDir(resDir, "mipmap-anydpi-v26");
    File mipmapHdpi = createDir(resDir,"mipmap-hdpi");
    File mipmapMdpi = createDir(resDir,"mipmap-mdpi");
    File mipmapXhdpi = createDir(resDir,"mipmap-xhdpi");
    File mipmapXxhdpi = createDir(resDir,"mipmap-xxhdpi");
    File mipmapXxxhdpi = createDir(resDir,"mipmap-xxxhdpi");

    // Create list of mipmaps for all icon types with respective sizes
    List<File> mipmapDirectoriesForIcons = Arrays.asList(mipmapMdpi, mipmapHdpi, mipmapXhdpi, mipmapXxhdpi, mipmapXxxhdpi);
    List<Integer> standardICSizesForMipmaps = Arrays.asList(48,72,96,144,192);
    List<Integer> foregroundICSizesForMipmaps = Arrays.asList(108,162,216,324,432);

    if (!compiler.prepareApplicationIcon(new File(drawableDir, "ya.png"), mipmapDirectoriesForIcons, standardICSizesForMipmaps, foregroundICSizesForMipmaps)) {
      return false;
    }
    if (reporter != null) {
      reporter.report(15);        // Have to call directly because we are in a
    }                             // Static context

    // Create anim directory and animation xml files
    out.println("________Creating animation xml");
    File animDir = createDir(resDir, "anim");
    if (!compiler.createAnimationXml(animDir)) {
      return false;
    }

    // Create values directory and style xml files
    out.println("________Creating style xml");
    File styleDir = createDir(resDir, "values");
    File style11Dir = createDir(resDir, "values-v11");
    File style14Dir = createDir(resDir, "values-v14");
    File style21Dir = createDir(resDir, "values-v21");
    File style23Dir = createDir(resDir, "values-v23");
    if (!compiler.createValuesXml(styleDir, "") ||
        !compiler.createValuesXml(style11Dir, "-v11") ||
        !compiler.createValuesXml(style14Dir, "-v14") ||
        !compiler.createValuesXml(style21Dir, "-v21") ||
        !compiler.createValuesXml(style23Dir, "-v23")) {
      return false;
    }

    out.println("________Creating provider_path xml");
    File providerDir = createDir(resDir, "xml");
    if (!compiler.createProviderXml(providerDir)) {
      return false;
    }

    out.println("________Creating network_security_config xml");
    if (!compiler.createNetworkConfigXml(providerDir)) {
      return false;
    }

    // Generate ic_launcher.xml
    out.println("________Generating adaptive icon file");
    File icLauncher = new File(mipmapV26, "ic_launcher.xml");
    if (!compiler.writeICLauncher(icLauncher, false)) {
      return false;
    }

    // Generate ic_launcher_round.xml
    out.println("________Generating round adaptive icon file");
    File icLauncherRound = new File(mipmapV26, "ic_launcher_round.xml");
    if (!compiler.writeICLauncher(icLauncherRound, true)) {
      return false;
    }

    // Generate ic_launcher_background.xml
    out.println("________Generating adaptive icon background file");
    File icBackgroundColor = new File(styleDir, "ic_launcher_background.xml");
    if (!compiler.writeICLauncherBackground(icBackgroundColor)) {
      return false;
    }

    // Generate AndroidManifest.xml
    out.println("________Generating manifest file");
    File manifestFile = new File(buildDir, "AndroidManifest.xml");
    if (!compiler.writeAndroidManifest(manifestFile)) {
      return false;
    }
    if (reporter != null) {
      reporter.report(20);
    }

    // Insert native libraries
    out.println("________Attaching native libraries");
    if (!compiler.insertNativeLibs(buildDir)) {
      return false;
    }

    // Attach Android AAR Library dependencies
    out.println("________Attaching Android Archive (AAR) libraries");
    if (!compiler.attachAarLibraries(buildDir)) {
      return false;
    }

    // Add raw assets to sub-directory of project assets.
    out.println("________Attaching component assets");
    if (!compiler.attachCompAssets()) {
      return false;
    }

    // Invoke aapt to package everything up
    out.println("________Invoking AAPT");
    File deployDir = createDir(buildDir, "deploy");
    String tmpPackageName = deployDir.getAbsolutePath() + SLASH +
        project.getProjectName() + ".ap_";
    File srcJavaDir = createDir(buildDir, "generated/src");
    File rJavaDir = createDir(buildDir, "generated/symbols");
    if (!compiler.runAaptPackage(manifestFile, resDir, tmpPackageName, srcJavaDir, rJavaDir)) {
      return false;
    }
    if (reporter != null) {
      reporter.report(30);
    }

    // Create class files.
    out.println("________Compiling source files");
    File classesDir = createDir(buildDir, "classes");
    if (!compiler.generateRClasses(classesDir)) {
      return false;
    }
    if (!compiler.generateClasses(classesDir)) {
      return false;
    }
    if (reporter != null) {
      reporter.report(35);
    }

    // Invoke dx on class files
    out.println("________Invoking DX");
    // TODO(markf): Running DX is now pretty slow (~25 sec overhead the first time and ~15 sec
    // overhead for subsequent runs).  I think it's because of the need to dx the entire
    // kawa runtime every time.  We should probably only do that once and then copy all the
    // kawa runtime dx files into the generated classes.dex (which would only contain the
    // files compiled for this project).
    // Aargh.  It turns out that there's no way to manipulate .dex files to do the above.  An
    // Android guy suggested an alternate approach of shipping the kawa runtime .dex file as
    // data with the application and then creating a new DexClassLoader using that .dex file
    // and with the original app class loader as the parent of the new one.
    // TODONE(zhuowei): Now using the new Android DX tool to merge dex files
    // Needs to specify a writable cache dir on the command line that persists after shutdown
    // Each pre-dexed file is identified via its MD5 hash (since the standard Android SDK's
    // method of identifying via a hash of the path won't work when files
    // are copied into temporary storage) and processed via a hacked up version of
    // Android SDK's Dex Ant task
    File tmpDir = createDir(buildDir, "tmp");
    String dexedClassesDir = tmpDir.getAbsolutePath();
    if (!compiler.runMultidex(classesDir, dexedClassesDir)) {
      return false;
    }
    if (reporter != null) {
      reporter.report(85);
    }

    // Seal the apk with ApkBuilder
    out.println("________Invoking ApkBuilder");
    String fileName = outputFileName;
    if (fileName == null) {
      fileName = project.getProjectName() + ".apk";
    }
    String apkAbsolutePath = deployDir.getAbsolutePath() + SLASH + fileName;
    if (!compiler.runApkBuilder(apkAbsolutePath, tmpPackageName, dexedClassesDir)) {
      return false;
    }
    if (reporter != null) {
      reporter.report(95);
    }

    // ZipAlign the apk file
    out.println("________ZipAligning the apk file");
    if (!compiler.runZipAlign(apkAbsolutePath, tmpDir)) {
      return false;
    }

    // Sign the apk file
    out.println("________Signing the apk file");
    if (!compiler.runApkSigner(apkAbsolutePath, keystoreFilePath)) {
      return false;
    }

    if (reporter != null) {
      reporter.report(100);
    }

    out.println("Build finished in " +
        ((System.currentTimeMillis() - start) / 1000.0) + " seconds");

    return true;
  }

  /*
   * Creates all the animation xml files.
   */
  private boolean createAnimationXml(File animDir) {
    // Store the filenames, and their contents into a HashMap
    // so that we can easily add more, and also to iterate
    // through creating the files.
    Map<String, String> files = new HashMap<String, String>();
    files.put("fadein.xml", AnimationXmlConstants.FADE_IN_XML);
    files.put("fadeout.xml", AnimationXmlConstants.FADE_OUT_XML);
    files.put("hold.xml", AnimationXmlConstants.HOLD_XML);
    files.put("zoom_enter.xml", AnimationXmlConstants.ZOOM_ENTER);
    files.put("zoom_exit.xml", AnimationXmlConstants.ZOOM_EXIT);
    files.put("zoom_enter_reverse.xml", AnimationXmlConstants.ZOOM_ENTER_REVERSE);
    files.put("zoom_exit_reverse.xml", AnimationXmlConstants.ZOOM_EXIT_REVERSE);
    files.put("slide_exit.xml", AnimationXmlConstants.SLIDE_EXIT);
    files.put("slide_enter.xml", AnimationXmlConstants.SLIDE_ENTER);
    files.put("slide_exit_reverse.xml", AnimationXmlConstants.SLIDE_EXIT_REVERSE);
    files.put("slide_enter_reverse.xml", AnimationXmlConstants.SLIDE_ENTER_REVERSE);
    files.put("slide_v_exit.xml", AnimationXmlConstants.SLIDE_V_EXIT);
    files.put("slide_v_enter.xml", AnimationXmlConstants.SLIDE_V_ENTER);
    files.put("slide_v_exit_reverse.xml", AnimationXmlConstants.SLIDE_V_EXIT_REVERSE);
    files.put("slide_v_enter_reverse.xml", AnimationXmlConstants.SLIDE_V_ENTER_REVERSE);

    for (String filename : files.keySet()) {
      File file = new File(animDir, filename);
      if (!writeXmlFile(file, files.get(filename))) {
        return false;
      }
    }
    return true;
  }

  /*
   * Writes the given string input to the provided file.
   */
  private boolean writeXmlFile(File file, String input) {
    try {
      BufferedWriter writer = new BufferedWriter(new FileWriter(file));
      writer.write(input);
      writer.close();
    } catch (IOException e) {
      e.printStackTrace();
      return false;
    }
    return true;
  }

  /*
   * Runs ApkBuilder by using the API instead of calling its main method because the main method
   * can call System.exit(1), which will bring down our server.
   */
  private boolean runApkBuilder(String apkAbsolutePath, String zipArchive, String dexedClassesDir) {
    try {
      ApkBuilder apkBuilder =
          new ApkBuilder(apkAbsolutePath, zipArchive,
            dexedClassesDir + File.separator + "classes.dex", null, System.out);
      if (dexFiles.size() > 1) {
        for (File f : dexFiles) {
          if (!f.getName().equals("classes.dex")) {
            apkBuilder.addFile(f, f.getName());
          }
        }
      }
      if (nativeLibsNeeded.size() != 0) { // Need to add native libraries...
        apkBuilder.addNativeLibraries(libsDir);
      }
      apkBuilder.sealApk();
      return true;
    } catch (Exception e) {
      // This is fatal.
      e.printStackTrace();
      LOG.warning("YAIL compiler - ApkBuilder failed.");
      err.println("YAIL compiler - ApkBuilder failed.");
      userErrors.print(String.format(ERROR_IN_STAGE, "ApkBuilder"));
      return false;
    }
  }

  /**
   * Creates a new YAIL compiler.
   *
   * @param project  project to build
   * @param compTypes component types used in the project
   * @param compBlocks component types mapped to blocks used in project
   * @param out  stdout stream for compiler messages
   * @param err  stderr stream for compiler messages
   * @param userErrors stream to write user-visible error messages
   * @param childProcessMaxRam  maximum RAM for child processes, in MBs.
   */
  @VisibleForTesting
  Compiler(Project project, Set<String> compTypes, Map<String, Set<String>> compBlocks, PrintStream out, PrintStream err,
           PrintStream userErrors, boolean isForCompanion, boolean isForEmulator, boolean includeDangerousPermissions,
           int childProcessMaxRam, String dexCacheDir, BuildServer.ProgressReporter reporter) {
    this.project = project;
    this.compBlocks = compBlocks;

    prepareCompTypes(compTypes);
    readBuildInfo();

    this.out = out;
    this.err = err;
    this.userErrors = userErrors;
    this.isForCompanion = isForCompanion;
    this.isForEmulator = isForEmulator;
    this.includeDangerousPermissions = includeDangerousPermissions;
    this.childProcessRamMb = childProcessMaxRam;
    this.dexCacheDir = dexCacheDir;
    this.reporter = reporter;

  }

  /*
   * Runs the Kawa compiler in a separate process to generate classes. Returns false if not able to
   * create a class file for every source file in the project.
   *
   * As a side effect, we generate uniqueLibsNeeded which contains a set of libraries used by
   * runDx. Each library appears in the set only once (which is why it is a set!). This is
   * important because when we Dex the libraries, a given library can only appear once.
   *
   */
  private boolean generateClasses(File classesDir) {
    try {
      List<Project.SourceDescriptor> sources = project.getSources();
      List<String> sourceFileNames = Lists.newArrayListWithCapacity(sources.size());
      List<String> classFileNames = Lists.newArrayListWithCapacity(sources.size());
      boolean userCodeExists = false;
      for (Project.SourceDescriptor source : sources) {
        String sourceFileName = source.getFile().getAbsolutePath();
        LOG.log(Level.INFO, "source file: " + sourceFileName);
        int srcIndex = sourceFileName.indexOf(File.separator + ".." + File.separator + "src" + File.separator);
        String sourceFileRelativePath = sourceFileName.substring(srcIndex + 8);
        String classFileName = (classesDir.getAbsolutePath() + "/" + sourceFileRelativePath)
          .replace(YoungAndroidConstants.YAIL_EXTENSION, ".class");

        // Check whether user code exists by seeing if a left parenthesis exists at the beginning of
        // a line in the file
        // TODO(user): Replace with more robust test of empty source file.
        if (!userCodeExists) {
          Reader fileReader = new FileReader(sourceFileName);
          try {
            while (fileReader.ready()) {
              int c = fileReader.read();
              if (c == '(') {
                userCodeExists = true;
                break;
              }
            }
          } finally {
            fileReader.close();
          }
        }
        sourceFileNames.add(sourceFileName);
        classFileNames.add(classFileName);
      }

      if (!userCodeExists) {
        userErrors.print(NO_USER_CODE_ERROR);
        return false;
      }

      // Construct the class path including component libraries (jars)
      StringBuilder classpath = new StringBuilder(getResource(KAWA_RUNTIME));
      classpath.append(COLON);
      classpath.append(getResource(ACRA_RUNTIME));
      classpath.append(COLON);
      classpath.append(getResource(SIMPLE_ANDROID_RUNTIME_JAR));
      classpath.append(COLON);

      for (String jar : SUPPORT_JARS) {
        classpath.append(getResource(jar));
        classpath.append(COLON);
      }

      // attach the jars of external comps
      Set<String> addedExtJars = new HashSet<String>();
      for (String type : extCompTypes) {
        String sourcePath = getExtCompDirPath(type) + SIMPLE_ANDROID_RUNTIME_JAR;
        if (!addedExtJars.contains(sourcePath)) {  // don't add multiple copies for bundled extensions
          classpath.append(sourcePath);
          classpath.append(COLON);
          addedExtJars.add(sourcePath);
        }
      }

      // Add component library names to classpath
      for (String type : libsNeeded.keySet()) {
        for (String lib : libsNeeded.get(type)) {
          String sourcePath = "";
          String pathSuffix = RUNTIME_FILES_DIR + lib;

          if (simpleCompTypes.contains(type)) {
            sourcePath = getResource(pathSuffix);
          } else if (extCompTypes.contains(type)) {
            sourcePath = getExtCompDirPath(type) + pathSuffix;
          } else {
            userErrors.print(String.format(ERROR_IN_STAGE, "Compile"));
            return false;
          }

          uniqueLibsNeeded.add(sourcePath);

          classpath.append(sourcePath);
          classpath.append(COLON);
        }
      }

      // Add dependencies for classes.jar in any AAR libraries
      for (File classesJar : explodedAarLibs.getClasses()) {
        if (classesJar != null) {  // true for optimized AARs in App Inventor libs
          final String abspath = classesJar.getAbsolutePath();
          uniqueLibsNeeded.add(abspath);
          classpath.append(abspath);
          classpath.append(COLON);
        }
      }
      if (explodedAarLibs.size() > 0) {
        classpath.append(explodedAarLibs.getOutputDirectory().getAbsolutePath());
        classpath.append(COLON);
      }

      classpath.append(getResource(ANDROID_RUNTIME));

      System.out.println("Libraries Classpath = " + classpath);

      String yailRuntime = getResource(YAIL_RUNTIME);
      List<String> kawaCommandArgs = Lists.newArrayList();
      int mx = childProcessRamMb - 200;
      Collections.addAll(kawaCommandArgs,
          System.getProperty("java.home") + "/bin/java",
          "-Dfile.encoding=UTF-8",
          "-mx" + mx + "M",
          "-cp", classpath.toString(),
          "kawa.repl",
          "-f", yailRuntime,
          "-d", classesDir.getAbsolutePath(),
          "-P", Signatures.getPackageName(project.getMainClass()) + ".",
          "-C");
      // TODO(lizlooney) - we are currently using (and have always used) absolute paths for the
      // source file names. The resulting .class files contain references to the source file names,
      // including the name of the tmp directory that contains them. We may be able to avoid that
      // by using source file names that are relative to the project root and using the project
      // root as the working directory for the Kawa compiler process.
      kawaCommandArgs.addAll(sourceFileNames);
      kawaCommandArgs.add(yailRuntime);
      String[] kawaCommandLine = kawaCommandArgs.toArray(new String[kawaCommandArgs.size()]);

      long start = System.currentTimeMillis();
      // Capture Kawa compiler stderr. The ODE server parses out the warnings and errors and adds
      // them to the protocol buffer for logging purposes. (See
      // buildserver/ProjectBuilder.processCompilerOutout.
      ByteArrayOutputStream kawaOutputStream = new ByteArrayOutputStream();
      boolean kawaSuccess;
      synchronized (SYNC_KAWA_OR_DX) {
        kawaSuccess = Execution.execute(null, kawaCommandLine,
            System.out, new PrintStream(kawaOutputStream));
      }
      if (!kawaSuccess) {
        LOG.log(Level.SEVERE, "Kawa compile has failed.");
      }
      String kawaOutput = kawaOutputStream.toString();
      out.print(kawaOutput);
      String kawaCompileTimeMessage = "Kawa compile time: " +
          ((System.currentTimeMillis() - start) / 1000.0) + " seconds";
      out.println(kawaCompileTimeMessage);
      LOG.info(kawaCompileTimeMessage);

      // Check that all of the class files were created.
      // If they weren't, return with an error.
      for (String classFileName : classFileNames) {
        File classFile = new File(classFileName);
        if (!classFile.exists()) {
          LOG.log(Level.INFO, "Can't find class file: " + classFileName);
          String screenName = classFileName.substring(classFileName.lastIndexOf('/') + 1,
              classFileName.lastIndexOf('.'));
          userErrors.print(String.format(COMPILATION_ERROR, screenName));
          return false;
        }
      }
    } catch (IOException e) {
      e.printStackTrace();
      userErrors.print(String.format(ERROR_IN_STAGE, "Compile"));
      return false;
    }

    return true;
  }

  private boolean runZipAlign(String apkAbsolutePath, File tmpDir) {
    // TODO(user): add zipalign tool appinventor->lib->android->tools->linux and windows
    // Need to make sure assets directory exists otherwise zipalign will fail.
    createDir(project.getAssetsDirectory());
    String zipAlignTool;
    String osName = System.getProperty("os.name");
    if (osName.equals("Mac OS X")) {
      zipAlignTool = MAC_ZIPALIGN_TOOL;
    } else if (osName.equals("Linux")) {
      zipAlignTool = LINUX_ZIPALIGN_TOOL;
    } else if (osName.startsWith("Windows")) {
      zipAlignTool = WINDOWS_ZIPALIGN_TOOL;
    } else {
      LOG.warning("YAIL compiler - cannot run ZIPALIGN on OS " + osName);
      err.println("YAIL compiler - cannot run ZIPALIGN on OS " + osName);
      userErrors.print(String.format(ERROR_IN_STAGE, "ZIPALIGN"));
      return false;
    }
    // TODO: create tmp file for zipaling result
    String zipAlignedPath = tmpDir.getAbsolutePath() + SLASH + "zipaligned.apk";
    // zipalign -f 4 infile.zip outfile.zip
    String[] zipAlignCommandLine = {
        getResource(zipAlignTool),
        "-f",
        "4",
        apkAbsolutePath,
        zipAlignedPath
    };
    long startZipAlign = System.currentTimeMillis();
    // Using System.err and System.out on purpose. Don't want to pollute build messages with
    // tools output
    if (!Execution.execute(null, zipAlignCommandLine, System.out, System.err)) {
      LOG.warning("YAIL compiler - ZIPALIGN execution failed.");
      err.println("YAIL compiler - ZIPALIGN execution failed.");
      userErrors.print(String.format(ERROR_IN_STAGE, "ZIPALIGN"));
      return false;
    }
    if (!copyFile(zipAlignedPath, apkAbsolutePath)) {
      LOG.warning("YAIL compiler - ZIPALIGN file copy failed.");
      err.println("YAIL compiler - ZIPALIGN file copy failed.");
      userErrors.print(String.format(ERROR_IN_STAGE, "ZIPALIGN"));
      return false;
    }
    String zipALignTimeMessage = "ZIPALIGN time: " +
        ((System.currentTimeMillis() - startZipAlign) / 1000.0) + " seconds";
    out.println(zipALignTimeMessage);
    LOG.info(zipALignTimeMessage);
    return true;
  }

  private boolean runApkSigner(String apkAbsolutePath, String keystoreAbsolutePath) {
    int mx = childProcessRamMb - 200;
    /*
      apksigner sign\
      --ks <keystore file>\
      --ks-key-alias AndroidKey\
      --ks-pass pass:android\
      <APK>
    */
    String[] apksignerCommandLine = {
      System.getProperty("java.home") + "/bin/java", "-jar",
      "-mx" + mx + "M",
      getResource(APKSIGNER_JAR), "sign",
      "-ks", keystoreAbsolutePath,
      "-ks-key-alias", "AndroidKey",
      "-ks-pass", "pass:android",
      apkAbsolutePath
    };

    long startApkSigner = System.currentTimeMillis();
    if (!Execution.execute(null, apksignerCommandLine, System.out, System.err)) {
      LOG.warning("YAIL compiler - apksigner execution failed.");
      err.println("YAIL compiler - apksigner execution failed.");
      userErrors.print(String.format(ERROR_IN_STAGE, "APKSIGNER"));
      return false;
    }
    String apkSignerTimeMessage = "APKSIGNER time: " + ((System.currentTimeMillis() - startApkSigner) / 1000.0) + " seconds";
    out.println(apkSignerTimeMessage);
    LOG.info(apkSignerTimeMessage);
    return true;
  }

  /*
   * Returns a resized image given a new width and height
   */
  private BufferedImage resizeImage(BufferedImage icon, int height, int width) {
    Image tmp = icon.getScaledInstance(width, height, Image.SCALE_SMOOTH);
    BufferedImage finalResized = new BufferedImage(width, height, BufferedImage.TYPE_INT_ARGB);
    Graphics2D g2 = finalResized.createGraphics();
    g2.drawImage(tmp, 0, 0, null);
    return finalResized;
  }

  /*
   * Creates the circle image of an icon
   */
  private BufferedImage produceRoundIcon(BufferedImage icon) {
    int imageWidth = icon.getWidth();
    // Ratio of icon size to png image size for round icon is 0.80
    double iconWidth = imageWidth * 0.80;
    // Round iconWidth value to even int for a centered png
    int intIconWidth = ((int)Math.round(iconWidth / 2) * 2);
    Image tmp = icon.getScaledInstance(intIconWidth, intIconWidth, Image.SCALE_SMOOTH);
    int marginWidth = ((imageWidth - intIconWidth) / 2);
    BufferedImage roundIcon = new BufferedImage(imageWidth, imageWidth, BufferedImage.TYPE_INT_ARGB);
    Graphics2D g2 = roundIcon.createGraphics();
    g2.setClip(new Ellipse2D.Float(marginWidth, marginWidth, intIconWidth, intIconWidth));
    g2.drawImage(tmp, marginWidth, marginWidth, null);
    return roundIcon;
  }

  /*
   * Creates the image of an icon with rounded corners
   */
  private BufferedImage produceRoundedCornerIcon(BufferedImage icon) {
    int imageWidth = icon.getWidth();
    // Ratio of icon size to png image size for roundRect icon is 0.93
    double iconWidth = imageWidth * 0.93;
    // Round iconWidth value to even int for a centered png
    int intIconWidth = ((int)Math.round(iconWidth / 2) * 2);
    Image tmp = icon.getScaledInstance(intIconWidth, intIconWidth, Image.SCALE_SMOOTH);
    int marginWidth = ((imageWidth - intIconWidth) / 2);
    // Corner radius of roundedCornerIcon needs to be 1/12 of width according to Android material guidelines
    float cornerRadius = intIconWidth / 12;
    BufferedImage roundedCornerIcon = new BufferedImage(imageWidth, imageWidth, BufferedImage.TYPE_INT_ARGB);
    Graphics2D g2 = roundedCornerIcon.createGraphics();
    g2.setClip(new RoundRectangle2D.Float(marginWidth, marginWidth, intIconWidth, intIconWidth, cornerRadius, cornerRadius));
    g2.drawImage(tmp, marginWidth, marginWidth, null);
    return roundedCornerIcon;
  }

  /*
   * Creates the foreground image of an icon
   */
  private BufferedImage produceForegroundImageIcon(BufferedImage icon) {
    int imageWidth = icon.getWidth();
    // According to the adaptive icon documentation, both layers are 108x108dp but only the inner
    // 72x72dp appears in the masked viewport, so we shrink down the size of the image accordingly.
    double iconWidth = imageWidth * 72.0 / 108.0;
    // Round iconWidth value to even int for a centered png
    int intIconWidth = ((int)Math.round(iconWidth / 2) * 2);
    Image tmp = icon.getScaledInstance(intIconWidth, intIconWidth, Image.SCALE_SMOOTH);
    int marginWidth = ((imageWidth - intIconWidth) / 2);
    BufferedImage foregroundImageIcon = new BufferedImage(imageWidth, imageWidth, BufferedImage.TYPE_INT_ARGB);
    Graphics2D g2 = foregroundImageIcon.createGraphics();
    g2.drawImage(tmp, marginWidth, marginWidth, null);
    return foregroundImageIcon;
  }

  /*
   * Loads the icon for the application, either a user provided one or the default one.
   */
  private boolean prepareApplicationIcon(File outputPngFile, List<File> mipmapDirectories, List<Integer> standardICSizes, List<Integer> foregroundICSizes) {
    String userSpecifiedIcon = Strings.nullToEmpty(project.getIcon());
    try {
      BufferedImage icon;
      if (!userSpecifiedIcon.isEmpty()) {
        File iconFile = new File(project.getAssetsDirectory(), userSpecifiedIcon);
        icon = ImageIO.read(iconFile);
        if (icon == null) {
          // This can happen if the iconFile isn't an image file.
          // For example, icon is null if the file is a .wav file.
          // TODO(lizlooney) - This happens if the user specifies a .ico file. We should
          // fix that.
          userErrors.print(String.format(ICON_ERROR, userSpecifiedIcon));
          return false;
        }
      } else {
        // Load the default image.
        icon = ImageIO.read(Compiler.class.getResource(DEFAULT_ICON));
      }

      BufferedImage roundIcon = produceRoundIcon(icon);
      BufferedImage roundRectIcon = produceRoundedCornerIcon(icon);
      BufferedImage foregroundIcon = produceForegroundImageIcon(icon);

      // For each mipmap directory, create all types of ic_launcher photos with respective mipmap sizes
      for(int i=0; i < mipmapDirectories.size(); i++){
        File mipmapDirectory = mipmapDirectories.get(i);
        Integer standardSize = standardICSizes.get(i);
        Integer foregroundSize = foregroundICSizes.get(i);

        BufferedImage round = resizeImage(roundIcon,standardSize,standardSize);
        BufferedImage roundRect = resizeImage(roundRectIcon,standardSize,standardSize);
        BufferedImage foreground = resizeImage(foregroundIcon,foregroundSize,foregroundSize);

        File roundIconPng = new File(mipmapDirectory,"ic_launcher_round.png");
        File roundRectIconPng = new File(mipmapDirectory,"ic_launcher.png");
        File foregroundPng = new File(mipmapDirectory,"ic_launcher_foreground.png");

        ImageIO.write(round, "png", roundIconPng);
        ImageIO.write(roundRect, "png", roundRectIconPng);
        ImageIO.write(foreground, "png", foregroundPng);
      }
      ImageIO.write(icon, "png", outputPngFile);
    } catch (Exception e) {
      e.printStackTrace();
      // If the user specified the icon, this is fatal.
      if (!userSpecifiedIcon.isEmpty()) {
        userErrors.print(String.format(ICON_ERROR, userSpecifiedIcon));
        return false;
      }
    }

    return true;
  }

  /**
   * Processes recursively the directory pointed at by {@code dir} and adds any class files
   * encountered to the {@code classes} set.
   *
   * @param dir the directory to examine for class files
   * @param classes the Set used to record the classes
   * @param root the root path where the recursion started, which gets stripped from the file name
   *             to determine the class name
   */
  private void recordDirectoryForMainDex(File dir, Set<String> classes, String root) {
    File[] files = dir.listFiles();
    if (files == null) {
      return;
    }
    for (File f : files) {
      if (f.isDirectory()) {
        recordDirectoryForMainDex(f, classes, root);
      } else if (f.getName().endsWith(".class")) {
        String className = f.getAbsolutePath().replace(root, "");
        className = className.substring(0, className.length() - 6);
        classes.add(className.replaceAll("/", "."));
      }
    }
  }

  /**
   * Processes the JAR file pointed at by {@code file} and adds the contained class names to
   * {@code classes}.
   *
   * @param file a File object pointing to a JAR file
   * @param classes the Set used to record the classes
   * @throws IOException if the input file cannot be read
   */
  private void recordJarForMainDex(File file, Set<String> classes) throws IOException {
    try (ZipInputStream is = new ZipInputStream(new FileInputStream(file))) {
      ZipEntry entry;
      while ((entry = is.getNextEntry()) != null) {
        String className = entry.getName();
        if (className.endsWith(".class")) {
          className = className.substring(0, className.length() - 6);
          classes.add(className.replaceAll("/", "."));
        }
      }
    }
  }

  /**
   * Examines the given file and records its classes for the main dex class list.
   *
   * @param file a File object pointing to a JAR file or a directory containing class files
   * @param classes the Set used to record the classes
   * @return the input file
   * @throws IOException if the input file cannot be read
   */
  private File recordForMainDex(File file, Set<String> classes) throws IOException {
    if (file.isDirectory()) {
      recordDirectoryForMainDex(file, classes, file.getAbsolutePath() + File.separator);
    } else if (file.getName().endsWith(".jar")) {
      recordJarForMainDex(file, classes);
    }
    return file;
  }

  /**
   * Writes out the class list for the main dex file. The format of this file is the pathname of
   * the class, including the .class extension, one per line.
   *
   * @param classesDir directory to place the main classes list
   * @param classes the set of classes to include in the main dex file
   * @return the path to the file containing the main classes list
   */
  private String writeClassList(File classesDir, Set<String> classes) {
    File target = new File(classesDir, "main-classes.txt");
    try (PrintStream out = new PrintStream(new FileOutputStream(target))) {
      for (String name : new TreeSet<>(classes)) {
        out.println(name.replaceAll("\\.", "/") + ".class");
      }
      return target.getAbsolutePath();
    } catch (IOException e) {
      return null;
    }
  }

  /**
   * Compiles Java class files and JAR files into the Dex file format using dx.
   *
   * @param classesDir directory containing compiled App Inventor screens
   * @param dexedClassesDir output directory for classes.dex
   * @return true if successful or false if an error occurred
   */
  private boolean runMultidex(File classesDir, String dexedClassesDir) {
    Set<String> mainDexClasses = new HashSet<>();
    List<File> inputList = new ArrayList<>();
    boolean success;
    try {
      // Set up classes for main dex file
      inputList.add(recordForMainDex(classesDir, mainDexClasses));
      inputList.add(recordForMainDex(new File(getResource(SIMPLE_ANDROID_RUNTIME_JAR)),
          mainDexClasses));
      inputList.add(recordForMainDex(new File(getResource(KAWA_RUNTIME)), mainDexClasses));
      for (String jar : CRITICAL_JARS) {
        inputList.add(recordForMainDex(new File(getResource(jar)), mainDexClasses));
      }

      // Only include ACRA for the companion app
      if (isForCompanion) {
        inputList.add(recordForMainDex(new File(getResource(ACRA_RUNTIME)), mainDexClasses));
      }

      for (String jar : SUPPORT_JARS) {
        if (CRITICAL_JARS.contains(jar)) {  // already covered above
          continue;
        }
        inputList.add(new File(getResource(jar)));
      }

      // Add the rest of the libraries in any order
      for (String lib : uniqueLibsNeeded) {
        inputList.add(new File(lib));
      }

      // Add extension libraries
      Set<String> addedExtJars = new HashSet<>();
      for (String type : extCompTypes) {
        String sourcePath = getExtCompDirPath(type) + SIMPLE_ANDROID_RUNTIME_JAR;
        if (!addedExtJars.contains(sourcePath)) {
          inputList.add(new File(sourcePath));
          addedExtJars.add(sourcePath);
        }
      }

      // Run the dx utility
      DexExecTask dexTask = new DexExecTask();
      dexTask.setExecutable(getResource(DX_JAR));
      dexTask.setMainDexClassesFile(writeClassList(classesDir, mainDexClasses));
      dexTask.setOutput(dexedClassesDir);
      dexTask.setChildProcessRamMb(childProcessRamMb);
      if (dexCacheDir == null) {
        dexTask.setDisableDexMerger(true);
      } else {
        createDir(new File(dexCacheDir));
        dexTask.setDexedLibs(dexCacheDir);
      }
      String dxTimeMessage;
      synchronized (SYNC_KAWA_OR_DX) {
        setProgress(50);
        long startDx = System.currentTimeMillis();
        success = dexTask.execute(inputList);
        dxTimeMessage = String.format(Locale.getDefault(), "DX time: %f seconds",
            (System.currentTimeMillis() - startDx) / 1000.0);
        setProgress(75);
      }

      // Aggregate all of the classes.dex files output by dx
      File[] files = new File(dexedClassesDir).listFiles(new FilenameFilter() {
        @Override
        public boolean accept(File dir, String name) {
          return name.endsWith(".dex");
        }
      });
      if (files == null) {
        throw new FileNotFoundException("Could not find classes.dex");
      }
      Collections.addAll(dexFiles, files);

      // Log status
      out.println(dxTimeMessage);
      LOG.info(dxTimeMessage);
    } catch (IOException e) {
      // Error will be reported below
      success = false;
    }
    if (!success) {
      LOG.warning("YAIL compiler - DX execution failed.");
      err.println("YAIL compiler - DX execution failed.");
      userErrors.print(String.format(ERROR_IN_STAGE, "DX"));
    }
    return success;
  }

  private boolean runAaptPackage(File manifestFile, File resDir, String tmpPackageName, File sourceOutputDir, File symbolOutputDir) {
    // Need to make sure assets directory exists otherwise aapt will fail.
    final File mergedAssetsDir = createDir(project.getBuildDirectory(), ASSET_DIR_NAME);
    String aaptTool;
    String osName = System.getProperty("os.name");
    if (osName.equals("Mac OS X")) {
      aaptTool = MAC_AAPT_TOOL;
    } else if (osName.equals("Linux")) {
      aaptTool = LINUX_AAPT_TOOL;
    } else if (osName.startsWith("Windows")) {
      aaptTool = WINDOWS_AAPT_TOOL;
    } else {
      LOG.warning("YAIL compiler - cannot run AAPT on OS " + osName);
      err.println("YAIL compiler - cannot run AAPT on OS " + osName);
      userErrors.print(String.format(ERROR_IN_STAGE, "AAPT"));
      return false;
    }
    if (!mergeResources(resDir, project.getBuildDirectory(), aaptTool)) {
      LOG.warning("Unable to merge resources");
      err.println("Unable to merge resources");
      userErrors.print(String.format(ERROR_IN_STAGE, "AAPT"));
      return false;
    }
    List<String> aaptPackageCommandLineArgs = new ArrayList<String>();
    aaptPackageCommandLineArgs.add(getResource(aaptTool));
    aaptPackageCommandLineArgs.add("package");
    aaptPackageCommandLineArgs.add("-v");
    aaptPackageCommandLineArgs.add("-f");
    aaptPackageCommandLineArgs.add("-M");
    aaptPackageCommandLineArgs.add(manifestFile.getAbsolutePath());
    aaptPackageCommandLineArgs.add("-S");
    aaptPackageCommandLineArgs.add(mergedResDir.getAbsolutePath());
    aaptPackageCommandLineArgs.add("-A");
    aaptPackageCommandLineArgs.add(mergedAssetsDir.getAbsolutePath());
    aaptPackageCommandLineArgs.add("-I");
    aaptPackageCommandLineArgs.add(getResource(ANDROID_RUNTIME));
    aaptPackageCommandLineArgs.add("-F");
    aaptPackageCommandLineArgs.add(tmpPackageName);
    if (explodedAarLibs.size() > 0) {
      // If AARs are used, generate R.txt for later processing
      String packageName = Signatures.getPackageName(project.getMainClass());
      aaptPackageCommandLineArgs.add("-m");
      aaptPackageCommandLineArgs.add("-J");
      aaptPackageCommandLineArgs.add(sourceOutputDir.getAbsolutePath());
      aaptPackageCommandLineArgs.add("--custom-package");
      aaptPackageCommandLineArgs.add(packageName);
      aaptPackageCommandLineArgs.add("--output-text-symbols");
      aaptPackageCommandLineArgs.add(symbolOutputDir.getAbsolutePath());
      aaptPackageCommandLineArgs.add("--no-version-vectors");
      appRJava = new File(sourceOutputDir, packageName.replaceAll("\\.", "/") + "/R.java");
      appRTxt = new File(symbolOutputDir, "R.txt");
    }
    String[] aaptPackageCommandLine = aaptPackageCommandLineArgs.toArray(new String[aaptPackageCommandLineArgs.size()]);
    libSetup();                 // Setup /tmp/lib64 on Linux
    long startAapt = System.currentTimeMillis();
    // Using System.err and System.out on purpose. Don't want to pollute build messages with
    // tools output
    if (!Execution.execute(null, aaptPackageCommandLine, System.out, System.err)) {
      LOG.warning("YAIL compiler - AAPT execution failed.");
      err.println("YAIL compiler - AAPT execution failed.");
      userErrors.print(String.format(ERROR_IN_STAGE, "AAPT"));
      return false;
    }
    String aaptTimeMessage = "AAPT time: " +
        ((System.currentTimeMillis() - startAapt) / 1000.0) + " seconds";
    out.println(aaptTimeMessage);
    LOG.info(aaptTimeMessage);

    return true;
  }

  private boolean insertNativeLibs(File buildDir){
    /**
     * Native libraries are targeted for particular processor architectures.
     * Here, non-default architectures (ARMv5TE is default) are identified with suffixes
     * before being placed in the appropriate directory with their suffix removed.
     */
    libsDir = createDir(buildDir, LIBS_DIR_NAME);
    File armeabiDir = createDir(libsDir, ARMEABI_DIR_NAME);
    File armeabiV7aDir = createDir(libsDir, ARMEABI_V7A_DIR_NAME);
    File arm64V8aDir = createDir(libsDir, ARM64_V8A_DIR_NAME);
    File x8664Dir = createDir(libsDir, X86_64_DIR_NAME);

    try {
      for (String type : nativeLibsNeeded.keySet()) {
        for (String lib : nativeLibsNeeded.get(type)) {
          boolean isV7a = lib.endsWith(ComponentDescriptorConstants.ARMEABI_V7A_SUFFIX);
          boolean isV8a = lib.endsWith(ComponentDescriptorConstants.ARM64_V8A_SUFFIX);
          boolean isx8664 = lib.endsWith(ComponentDescriptorConstants.X86_64_SUFFIX);

          String sourceDirName;
          File targetDir;
          if (isV7a) {
            sourceDirName = ARMEABI_V7A_DIR_NAME;
            targetDir = armeabiV7aDir;
            lib = lib.substring(0, lib.length() - ComponentDescriptorConstants.ARMEABI_V7A_SUFFIX.length());
          } else if (isV8a) {
            sourceDirName = ARM64_V8A_DIR_NAME;
            targetDir = arm64V8aDir;
            lib = lib.substring(0, lib.length() - ComponentDescriptorConstants.ARM64_V8A_SUFFIX.length());
          } else if (isx8664) {
            sourceDirName = X86_64_DIR_NAME;
            targetDir = x8664Dir;
            lib = lib.substring(0, lib.length() - ComponentDescriptorConstants.X86_64_SUFFIX.length());
          } else {
            sourceDirName = ARMEABI_DIR_NAME;
            targetDir = armeabiDir;
          }

          String sourcePath = "";
          String pathSuffix = RUNTIME_FILES_DIR + sourceDirName + ZIPSLASH + lib;

          if (simpleCompTypes.contains(type)) {
            sourcePath = getResource(pathSuffix);
          } else if (extCompTypes.contains(type)) {
            sourcePath = getExtCompDirPath(type) + pathSuffix;
            targetDir = createDir(targetDir, EXT_COMPS_DIR_NAME);
            targetDir = createDir(targetDir, type);
          } else {
            userErrors.print(String.format(ERROR_IN_STAGE, "Native Code"));
            return false;
          }

          Files.copy(new File(sourcePath), new File(targetDir, lib));
        }
      }
      return true;
    } catch (IOException e) {
      e.printStackTrace();
      userErrors.print(String.format(ERROR_IN_STAGE, "Native Code"));
      return false;
    }
  }

  /**
   * Attach any AAR libraries to the build.
   *
   * @param buildDir Base directory of the build
   * @return true on success, otherwise false
   */
  private boolean attachAarLibraries(File buildDir) {
    final File explodedBaseDir = createDir(buildDir, "exploded-aars");
    final File generatedDir = createDir(buildDir, "generated");
    final File genSrcDir = createDir(generatedDir, "src");
    explodedAarLibs = new AARLibraries(genSrcDir);
    final Set<String> processedLibs = new HashSet<>();

    // Attach the Android support libraries (needed by every app)
    libsNeeded.put("ANDROID", new HashSet<>(Arrays.asList(SUPPORT_AARS)));

    // walk components list for libraries ending in ".aar"
    try {
      for (Set<String> libs : libsNeeded.values()) {
        Iterator<String> i = libs.iterator();
        while (i.hasNext()) {
          String libname = i.next();
          if (libname.endsWith(".aar")) {
            i.remove();
            if (!processedLibs.contains(libname)) {
              // explode libraries into ${buildDir}/exploded-aars/<package>/
              AARLibrary aarLib = new AARLibrary(new File(getResource(RUNTIME_FILES_DIR + libname)));
              aarLib.unpackToDirectory(explodedBaseDir);
              explodedAarLibs.add(aarLib);
              processedLibs.add(libname);
            }
          }
        }
      }
      return true;
    } catch(IOException e) {
      e.printStackTrace();
      userErrors.print(String.format(ERROR_IN_STAGE, "Attach AAR Libraries"));
      return false;
    }
  }

  private boolean attachCompAssets() {
    createDir(project.getBuildDirectory()); // Needed to insert resources.
    try {
      // Gather non-library assets to be added to apk's Asset directory.
      // The assets directory have been created before this.
      File mergedAssetDir = createDir(project.getBuildDirectory(), ASSET_DIR_NAME);

      // Copy component/extension assets to build/assets
      for (String type : assetsNeeded.keySet()) {
        for (String assetName : assetsNeeded.get(type)) {
          File targetDir = mergedAssetDir;
          String sourcePath;

          if (simpleCompTypes.contains(type)) {
            String pathSuffix = RUNTIME_FILES_DIR + assetName;
            sourcePath = getResource(pathSuffix);
          } else if (extCompTypes.contains(type)) {
            final String extCompDir = getExtCompDirPath(type);
            sourcePath = getExtAssetPath(extCompDir, assetName);
            // If targetDir's location is changed here, you must update Form.java in components to
            // reference the new location. The path for assets in compiled apps is assumed to be
            // assets/EXTERNAL-COMP-PACKAGE/ASSET-NAME
            targetDir = createDir(targetDir, basename(extCompDir));
          } else {
            userErrors.print(String.format(ERROR_IN_STAGE, "Assets"));
            return false;
          }

          Files.copy(new File(sourcePath), new File(targetDir, assetName));
        }
      }

      // Copy project assets to build/assets
      File[] assets = project.getAssetsDirectory().listFiles();
      if (assets != null) {
        for (File asset : assets) {
          if (asset.isFile()) {
            Files.copy(asset, new File(mergedAssetDir, asset.getName()));
          }
        }
      }
      return true;
    } catch (IOException e) {
      e.printStackTrace();
      userErrors.print(String.format(ERROR_IN_STAGE, "Assets"));
      return false;
    }
  }

  /**
   * Merge XML resources from different dependencies into a single file that can be passed to AAPT.
   *
   * @param mainResDir Directory for resources from the application (i.e., not libraries)
   * @param buildDir Build directory path. Merged resources will be placed at $buildDir/intermediates/res/merged
   * @param aaptTool Path to the AAPT tool
   * @return true if the resources were merged successfully, otherwise false
   */
  private boolean mergeResources(File mainResDir, File buildDir, String aaptTool) {
    // these should exist from earlier build steps
    File intermediates = createDir(buildDir, "intermediates");
    File resDir = createDir(intermediates, "res");
    mergedResDir = createDir(resDir, "merged");
    PngCruncher cruncher = new AaptCruncher(getResource(aaptTool), null, null);
    return explodedAarLibs.mergeResources(mergedResDir, mainResDir, cruncher);
  }

  private boolean generateRClasses(File outputDir) {
    if (explodedAarLibs.size() == 0) {
      return true;  // nothing to see here
    }
    int error;
    try {
      error = explodedAarLibs.writeRClasses(outputDir, Signatures.getPackageName(project.getMainClass()), appRTxt);
    } catch (IOException|InterruptedException e) {
      e.printStackTrace();
      userErrors.print(String.format(ERROR_IN_STAGE, "Generate R Classes"));
      return false;
    }
    if (error != 0) {
      System.err.println("javac returned error code " + error);
      userErrors.print(String.format(ERROR_IN_STAGE, "Attach AAR Libraries"));
      return false;
    }
    return true;
  }

  /**
   * Writes out the given resource as a temp file and returns the absolute path.
   * Caches the location of the files, so we can reuse them.
   *
   * @param resourcePath the name of the resource
   */
  static synchronized String getResource(String resourcePath) {
    try {
      File file = resources.get(resourcePath);
      if (file == null) {
        String basename = PathUtil.basename(resourcePath);
        String prefix;
        String suffix;
        int lastDot = basename.lastIndexOf(".");
        if (lastDot != -1) {
          prefix = basename.substring(0, lastDot);
          suffix = basename.substring(lastDot);
        } else {
          prefix = basename;
          suffix = "";
        }
        while (prefix.length() < 3) {
          prefix = prefix + "_";
        }
        file = File.createTempFile(prefix, suffix);
        file.setExecutable(true);
        file.deleteOnExit();
        file.getParentFile().mkdirs();
        Files.copy(Resources.newInputStreamSupplier(Compiler.class.getResource(resourcePath)),
            file);
        resources.put(resourcePath, file);
      }
      return file.getAbsolutePath();
    } catch (NullPointerException e) {
      throw new IllegalStateException("Unable to find required library: " + resourcePath, e);
    } catch (IOException e) {
      throw new RuntimeException(e);
    }
  }

  private void ensureLib(String tempdir, String name, String resource) {
    try {
      File outFile = new File(tempdir, name);
      if (outFile.exists()) {
        return;
      }
      File tmpLibDir = new File(tempdir);
      tmpLibDir.mkdirs();
      Files.copy(Resources.newInputStreamSupplier(Compiler.class.getResource(resource)), outFile);
    } catch (IOException e) {
      throw new RuntimeException(e);
    }
  }

  /*
   * This code extracts platform specific dynamic libraries needed by the build tools. These
   * libraries cannot be extracted using the usual mechanism as that assigns a random suffix,
   * causing dynamic linking to fail.
   */
  private void libSetup() {
    String osName = System.getProperty("os.name");
    if (osName.equals("Linux")) {
      ensureLib("/tmp/lib64", "libc++.so", "/tools/linux/lib64/libc++.so");
    } else if (osName.startsWith("Windows")) {
      ensureLib(System.getProperty("java.io.tmpdir"), "libwinpthread-1.dll", WINDOWS_PTHEAD_DLL);
    }
  }

  /*
   *  Loads permissions and information on component libraries and assets.
   */
  private void loadJsonInfo(ConcurrentMap<String, Set<String>> infoMap, String targetInfo)
      throws IOException, JSONException {
    synchronized (infoMap) {
      if (!infoMap.isEmpty()) {
        return;
      }

      JSONArray buildInfo = new JSONArray(
          "[" + simpleCompsBuildInfo.join(",") + "," +
          extCompsBuildInfo.join(",") + "]");

      for (int i = 0; i < buildInfo.length(); ++i) {
        JSONObject compJson = buildInfo.getJSONObject(i);
        JSONArray infoArray = null;
        String type = compJson.getString("type");
        try {
          infoArray = compJson.getJSONArray(targetInfo);
        } catch (JSONException e) {
          // Older compiled extensions will not have a broadcastReceiver
          // defined. Rather then require them all to be recompiled, we
          // treat the missing attribute as empty.
          if (e.getMessage().contains("broadcastReceiver")) {
            LOG.log(Level.INFO, "Component \"" + type + "\" does not have a broadcast receiver.");
            continue;
          } else if (e.getMessage().contains(ComponentDescriptorConstants.ANDROIDMINSDK_TARGET)) {
            LOG.log(Level.INFO, "Component \"" + type + "\" does not specify a minimum SDK.");
            continue;
          } else {
            throw e;
          }
        }

        if (!simpleCompTypes.contains(type) && !extCompTypes.contains(type)) {
          continue;
        }

        Set<String> infoSet = Sets.newHashSet();
        for (int j = 0; j < infoArray.length(); ++j) {
          String info = infoArray.getString(j);
          if (!info.isEmpty()) {
            infoSet.add(info);
          }
        }

        if (!infoSet.isEmpty()) {
          infoMap.put(type, infoSet);
        }

        processConditionalInfo(compJson, type, targetInfo);
      }
    }
  }

  /**
   * Processes the conditional info from simple_components_build_info.json into
   * a structure mapping annotation types to component names to block names to
   * values.
   *
   * @param compJson Parsed component data from JSON
   * @param type The name of the type being processed
   * @param targetInfo Name of the annotation target being processed (e.g.,
   *                   permissions). Any of: PERMISSIONS_TARGET,
   *                   BROADCAST_RECEIVERS_TARGET
   */
  private void processConditionalInfo(JSONObject compJson, String type, String targetInfo) {
    // Strip off the package name since SCM and BKY use unqualified names
    type = type.substring(type.lastIndexOf('.') + 1);

    JSONObject conditionals = compJson.optJSONObject(ComponentDescriptorConstants.CONDITIONALS_TARGET);
    if (conditionals != null) {
      JSONObject jsonBlockMap = conditionals.optJSONObject(targetInfo);
      if (jsonBlockMap != null) {
        if (!this.conditionals.containsKey(targetInfo)) {
          this.conditionals.put(targetInfo, new HashMap<String, Map<String, Set<String>>>());
        }
        Map<String, Set<String>> blockMap = new HashMap<>();
        this.conditionals.get(targetInfo).put(type, blockMap);
        for (String key : (List<String>) Lists.newArrayList(jsonBlockMap.keys())) {
          JSONArray data = jsonBlockMap.optJSONArray(key);
          HashSet<String> result = new HashSet<>();
          for (int i = 0; i < data.length(); i++) {
            result.add(data.optString(i));
          }
          blockMap.put(key, result);
        }
      }
    }
  }

  /**
   * Copy one file to another. If destination file does not exist, it is created.
   *
   * @param srcPath absolute path to source file
   * @param dstPath absolute path to destination file
   * @return  {@code true} if the copy succeeds, {@code false} otherwise
   */
  private static Boolean copyFile(String srcPath, String dstPath) {
    try {
      FileInputStream in = new FileInputStream(srcPath);
      FileOutputStream out = new FileOutputStream(dstPath);
      byte[] buf = new byte[1024];
      int len;
      while ((len = in.read(buf)) > 0) {
        out.write(buf, 0, len);
      }
      in.close();
      out.close();
    }
    catch (IOException e) {
      e.printStackTrace();
      return false;
    }
    return true;
  }

  /**
   * Creates a new directory (if it doesn't exist already).
   *
   * @param dir  new directory
   * @return  new directory
   */
  private static File createDir(File dir) {
    if (!dir.exists()) {
      dir.mkdir();
    }
    return dir;
  }

  /**
   * Creates a new directory (if it doesn't exist already).
   *
   * @param parentDir  parent directory of new directory
   * @param name  name of new directory
   * @return  new directory
   */
  private static File createDir(File parentDir, String name) {
    File dir = new File(parentDir, name);
    if (!dir.exists()) {
      dir.mkdir();
    }
    return dir;
  }

  private void setProgress(int increments) {
    LOG.info("The current progress is "
              + increments + "%");
    if (reporter != null) {
      reporter.report(increments);
    }
  }

  private void readBuildInfo() {
    try {
      simpleCompsBuildInfo = new JSONArray(Resources.toString(
          Compiler.class.getResource(COMP_BUILD_INFO), Charsets.UTF_8));

      extCompsBuildInfo = new JSONArray();
      Set<String> readComponentInfos = new HashSet<String>();
      for (String type : extCompTypes) {
        // .../assets/external_comps/com.package.MyExtComp/files/component_build_info.json
        File extCompRuntimeFileDir = new File(getExtCompDirPath(type) + RUNTIME_FILES_DIR);
        if (!extCompRuntimeFileDir.exists()) {
          // try extension package name for multi-extension files
          String path = getExtCompDirPath(type);
          path = path.substring(0, path.lastIndexOf('.'));
          extCompRuntimeFileDir = new File(path + RUNTIME_FILES_DIR);
        }
        File jsonFile = new File(extCompRuntimeFileDir, "component_build_infos.json");
        if (!jsonFile.exists()) {
          // old extension with a single component?
          jsonFile = new File(extCompRuntimeFileDir, "component_build_info.json");
          if (!jsonFile.exists()) {
            throw new IllegalStateException("No component_build_info.json in extension for " +
                type);
          }
        }
        if (readComponentInfos.contains(jsonFile.getAbsolutePath())) {
          continue;  // already read the build infos for this type (bundle extension)
        }

        String buildInfo = Resources.toString(jsonFile.toURI().toURL(), Charsets.UTF_8);
        JSONTokener tokener = new JSONTokener(buildInfo);
        Object value = tokener.nextValue();
        if (value instanceof JSONObject) {
          extCompsBuildInfo.put((JSONObject) value);
          readComponentInfos.add(jsonFile.getAbsolutePath());
        } else if (value instanceof JSONArray) {
          JSONArray infos = (JSONArray) value;
          for (int i = 0; i < infos.length(); i++) {
            extCompsBuildInfo.put(infos.getJSONObject(i));
          }
          readComponentInfos.add(jsonFile.getAbsolutePath());
        }
      }
    } catch (Exception e) {
      e.printStackTrace();
    }
  }

  private void prepareCompTypes(Set<String> neededTypes) {
    try {
      JSONArray buildInfo = new JSONArray(Resources.toString(
          Compiler.class.getResource(COMP_BUILD_INFO), Charsets.UTF_8));

      Set<String> allSimpleTypes = Sets.newHashSet();
      for (int i = 0; i < buildInfo.length(); ++i) {
        JSONObject comp = buildInfo.getJSONObject(i);
        allSimpleTypes.add(comp.getString("type"));
      }

      simpleCompTypes = Sets.newHashSet(neededTypes);
      simpleCompTypes.retainAll(allSimpleTypes);

      extCompTypes = Sets.newHashSet(neededTypes);
      extCompTypes.removeAll(allSimpleTypes);

    } catch (Exception e) {
      e.printStackTrace();
    }
  }

  private String getExtCompDirPath(String type) {
    createDir(project.getAssetsDirectory());
    String candidate = extTypePathCache.get(type);
    if (candidate != null) {  // already computed the path
      return candidate;
    }
    candidate = project.getAssetsDirectory().getAbsolutePath() + SLASH + EXT_COMPS_DIR_NAME +
        SLASH + type;
    if (new File(candidate).exists()) {  // extension has FCQN as path element
      extTypePathCache.put(type, candidate);
      return candidate;
    }
    candidate = project.getAssetsDirectory().getAbsolutePath() + SLASH +
        EXT_COMPS_DIR_NAME + SLASH + type.substring(0, type.lastIndexOf('.'));
    if (new File(candidate).exists()) {  // extension has package name as path element
      extTypePathCache.put(type, candidate);
      return candidate;
    }
    throw new IllegalStateException("Project lacks extension directory for " + type);
  }

  private static String basename(String path) {
    return new File(path).getName();
  }

  private static String getExtAssetPath(String extCompDir, String assetName) {
    return extCompDir + File.separator + ASSET_DIR_NAME + File.separator + assetName;
  }
}<|MERGE_RESOLUTION|>--- conflicted
+++ resolved
@@ -284,11 +284,7 @@
 
   private File libsDir; // The directory that will contain any native libraries for packaging
   private String dexCacheDir;
-<<<<<<< HEAD
-  private boolean hasSecondDex = false; // True if classes2.dex should be added to the APK
   private boolean debug = false;
-=======
->>>>>>> 36db0c4b
 
   private JSONArray simpleCompsBuildInfo;
   private JSONArray extCompsBuildInfo;
